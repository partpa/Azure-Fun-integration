--- conflicted
+++ resolved
@@ -7,30 +7,6 @@
 
 import boto
 from django.conf import settings
-<<<<<<< HEAD
-from django.test import SimpleTestCase, override_settings
-from mock import patch
-
-from common.test.utils import MockS3Mixin
-from instructor_task.models import ReportStore
-from instructor_task.tests.test_base import TestReportMixin
-from opaque_keys.edx.locator import CourseLocator
-
-
-LOCAL_SETTINGS = {
-    'STORAGE_KWARGS': {
-        'location': settings.GRADES_DOWNLOAD['ROOT_PATH'],
-    },
-}
-
-S3_SETTINGS = {
-    'STORAGE_CLASS': 'storages.backends.s3boto.S3BotoStorage',
-    'STORAGE_KWARGS': {
-        'bucket': settings.GRADES_DOWNLOAD['BUCKET'],
-        'location': settings.GRADES_DOWNLOAD['ROOT_PATH'],
-    },
-}
-=======
 from django.test import SimpleTestCase, override_settings, TestCase
 from mock import patch
 
@@ -38,7 +14,6 @@
 from lms.djangoapps.instructor_task.models import ReportStore
 from lms.djangoapps.instructor_task.tests.test_base import TestReportMixin
 from opaque_keys.edx.locator import CourseLocator
->>>>>>> 21eb03e1
 
 
 class ReportStoreTestMixin(object):
@@ -102,10 +77,6 @@
         return ReportStore.from_config(config_name='GRADES_DOWNLOAD')
 
 
-<<<<<<< HEAD
-@override_settings(GRADES_DOWNLOAD=LOCAL_SETTINGS)
-=======
->>>>>>> 21eb03e1
 class DjangoStorageReportStoreLocalTestCase(ReportStoreTestMixin, TestReportMixin, SimpleTestCase):
     """
     Test the DjangoStorageReportStore implementation using the local
@@ -116,19 +87,12 @@
         Create and return a DjangoStorageReportStore configured to use the
         local filesystem for storage.
         """
-<<<<<<< HEAD
-        return ReportStore.from_config(config_name='GRADES_DOWNLOAD')
-
-
-@override_settings(GRADES_DOWNLOAD=S3_SETTINGS)
-=======
         test_settings = copy.deepcopy(settings.GRADES_DOWNLOAD)
         test_settings['STORAGE_KWARGS'] = {'location': settings.GRADES_DOWNLOAD['ROOT_PATH']}
         with override_settings(GRADES_DOWNLOAD=test_settings):
             return ReportStore.from_config(config_name='GRADES_DOWNLOAD')
 
 
->>>>>>> 21eb03e1
 class DjangoStorageReportStoreS3TestCase(MockS3Mixin, ReportStoreTestMixin, TestReportMixin, SimpleTestCase):
     """
     Test the DjangoStorageReportStore implementation using S3 stubs.
@@ -138,11 +102,6 @@
         Create and return a DjangoStorageReportStore configured to use S3 for
         storage.
         """
-<<<<<<< HEAD
-        connection = boto.connect_s3()
-        connection.create_bucket(settings.GRADES_DOWNLOAD['STORAGE_KWARGS']['bucket'])
-        return ReportStore.from_config(config_name='GRADES_DOWNLOAD')
-=======
         test_settings = copy.deepcopy(settings.GRADES_DOWNLOAD)
         test_settings['STORAGE_CLASS'] = 'openedx.core.storage.S3ReportStorage'
         test_settings['STORAGE_KWARGS'] = {
@@ -173,5 +132,4 @@
         }):
             report_store = ReportStore.from_config(config_name="FINANCIAL_REPORTS")
             # Make sure CUSTOM_DOMAIN from FINANCIAL_REPORTS is used to construct file url
-            self.assertIn("edx-financial-reports.s3.amazonaws.com", report_store.storage.url(""))
->>>>>>> 21eb03e1
+            self.assertIn("edx-financial-reports.s3.amazonaws.com", report_store.storage.url(""))