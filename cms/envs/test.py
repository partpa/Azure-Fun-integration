# -*- coding: utf-8 -*-
"""
This config file runs the simplest dev environment using sqlite, and db-based
sessions. Assumes structure:

/envroot/
        /db   # This is where it'll write the database file
        /edx-platform  # The location of this repo
        /log  # Where we're going to write log files
"""

# We intentionally define lots of variables that aren't used, and
# want to import all variables from base settings files
# pylint: disable=wildcard-import, unused-wildcard-import

# Pylint gets confused by path.py instances, which report themselves as class
# objects. As a result, pylint applies the wrong regex in validating names,
# and throws spurious errors. Therefore, we disable invalid-name checking.
# pylint: disable=invalid-name

from .common import *
import os
from path import Path as path
from warnings import filterwarnings, simplefilter
from uuid import uuid4
from util.db import NoOpMigrationModules

# import settings from LMS for consistent behavior with CMS
# pylint: disable=unused-import
from lms.envs.test import (
    WIKI_ENABLED,
    PLATFORM_NAME,
    SITE_NAME,
    DEFAULT_FILE_STORAGE,
    MEDIA_ROOT,
    MEDIA_URL,
    COMPREHENSIVE_THEME_DIRS,
    JWT_AUTH,
)

# mongo connection settings
MONGO_PORT_NUM = int(os.environ.get('EDXAPP_TEST_MONGO_PORT', '27017'))
MONGO_HOST = os.environ.get('EDXAPP_TEST_MONGO_HOST', 'localhost')

THIS_UUID = uuid4().hex[:5]

# Nose Test Runner
TEST_RUNNER = 'openedx.core.djangolib.nose.NoseTestSuiteRunner'

_SYSTEM = 'cms'

_REPORT_DIR = REPO_ROOT / 'reports' / _SYSTEM
_REPORT_DIR.makedirs_p()
_NOSEID_DIR = REPO_ROOT / '.testids' / _SYSTEM
_NOSEID_DIR.makedirs_p()

NOSE_ARGS = [
    '--id-file', _NOSEID_DIR / 'noseids',
]

NOSE_PLUGINS = [
    'openedx.core.djangolib.testing.utils.NoseDatabaseIsolation'
]

TEST_ROOT = path('test_root')

# Want static files in the same dir for running on jenkins.
STATIC_ROOT = TEST_ROOT / "staticfiles"

GITHUB_REPO_ROOT = TEST_ROOT / "data"
DATA_DIR = TEST_ROOT / "data"
COMMON_TEST_DATA_ROOT = COMMON_ROOT / "test" / "data"

# For testing "push to lms"
FEATURES['ENABLE_EXPORT_GIT'] = True
GIT_REPO_EXPORT_DIR = TEST_ROOT / "export_course_repos"

# Makes the tests run much faster...
SOUTH_TESTS_MIGRATE = False  # To disable migrations and use syncdb instead

# TODO (cpennington): We need to figure out how envs/test.py can inject things into common.py so that we don't have to repeat this sort of thing
STATICFILES_DIRS = [
    COMMON_ROOT / "static",
    PROJECT_ROOT / "static",
]
STATICFILES_DIRS += [
    (course_dir, COMMON_TEST_DATA_ROOT / course_dir)
    for course_dir in os.listdir(COMMON_TEST_DATA_ROOT)
    if os.path.isdir(COMMON_TEST_DATA_ROOT / course_dir)
]

# Avoid having to run collectstatic before the unit test suite
# If we don't add these settings, then Django templates that can't
# find pipelined assets will raise a ValueError.
# http://stackoverflow.com/questions/12816941/unit-testing-with-django-pipeline
STATICFILES_STORAGE = 'pipeline.storage.NonPackagingPipelineStorage'
STATIC_URL = "/static/"

# Update module store settings per defaults for tests
update_module_store_settings(
    MODULESTORE,
    module_store_options={
        'default_class': 'xmodule.raw_module.RawDescriptor',
        'fs_root': TEST_ROOT / "data",
    },
    doc_store_settings={
        'db': 'test_xmodule',
        'host': MONGO_HOST,
        'port': MONGO_PORT_NUM,
        'collection': 'test_modulestore{0}'.format(THIS_UUID),
    },
)

CONTENTSTORE = {
    'ENGINE': 'xmodule.contentstore.mongo.MongoContentStore',
    'DOC_STORE_CONFIG': {
        'host': MONGO_HOST,
        'db': 'test_xcontent',
        'port': MONGO_PORT_NUM,
        'collection': 'dont_trip',
    },
    # allow for additional options that can be keyed on a name, e.g. 'trashcan'
    'ADDITIONAL_OPTIONS': {
        'trashcan': {
            'bucket': 'trash_fs'
        }
    }
}

DATABASES = {
    'default': {
        'ENGINE': 'django.db.backends.sqlite3',
        'NAME': TEST_ROOT / "db" / "cms.db",
        'ATOMIC_REQUESTS': True,
    },
}

if os.environ.get('DISABLE_MIGRATIONS'):
    # Create tables directly from apps' models. This can be removed once we upgrade
    # to Django 1.9, which allows setting MIGRATION_MODULES to None in order to skip migrations.
    MIGRATION_MODULES = NoOpMigrationModules()

LMS_BASE = "localhost:8000"
<<<<<<< HEAD
=======
LMS_ROOT_URL = "http://{}".format(LMS_BASE)
>>>>>>> 21eb03e1
FEATURES['PREVIEW_LMS_BASE'] = "preview.localhost"


CACHES = {
    # This is the cache used for most things. Askbot will not work without a
    # functioning cache -- it relies on caching to load its settings in places.
    # In staging/prod envs, the sessions also live here.
    'default': {
        'BACKEND': 'django.core.cache.backends.locmem.LocMemCache',
        'LOCATION': 'edx_loc_mem_cache',
        'KEY_FUNCTION': 'util.memcache.safe_key',
    },

    # The general cache is what you get if you use our util.cache. It's used for
    # things like caching the course.xml file for different A/B test groups.
    # We set it to be a DummyCache to force reloading of course.xml in dev.
    # In staging environments, we would grab VERSION from data uploaded by the
    # push process.
    'general': {
        'BACKEND': 'django.core.cache.backends.dummy.DummyCache',
        'KEY_PREFIX': 'general',
        'VERSION': 4,
        'KEY_FUNCTION': 'util.memcache.safe_key',
    },

    'mongo_metadata_inheritance': {
        'BACKEND': 'django.core.cache.backends.locmem.LocMemCache',
        'LOCATION': os.path.join(tempfile.gettempdir(), 'mongo_metadata_inheritance'),
        'TIMEOUT': 300,
        'KEY_FUNCTION': 'util.memcache.safe_key',
    },
    'loc_cache': {
        'BACKEND': 'django.core.cache.backends.locmem.LocMemCache',
        'LOCATION': 'edx_location_mem_cache',
    },
    'course_structure_cache': {
        'BACKEND': 'django.core.cache.backends.dummy.DummyCache',
    },
}

# hide ratelimit warnings while running tests
filterwarnings('ignore', message='No request passed to the backend, unable to rate-limit')

# Ignore deprecation warnings (so we don't clutter Jenkins builds/production)
# https://docs.python.org/2/library/warnings.html#the-warnings-filter
# Change to "default" to see the first instance of each hit
# or "error" to convert all into errors
simplefilter('ignore')

################################# CELERY ######################################

CELERY_ALWAYS_EAGER = True
CELERY_RESULT_BACKEND = 'djcelery.backends.cache:CacheBackend'

########################### Server Ports ###################################

# These ports are carefully chosen so that if the browser needs to
# access them, they will be available through the SauceLabs SSH tunnel
LETTUCE_SERVER_PORT = 8003
XQUEUE_PORT = 8040
YOUTUBE_PORT = 8031
LTI_PORT = 8765
VIDEO_SOURCE_PORT = 8777


################### Make tests faster
# http://slacy.com/blog/2012/04/make-your-tests-faster-in-django-1-4/
PASSWORD_HASHERS = (
    'django.contrib.auth.hashers.SHA1PasswordHasher',
    'django.contrib.auth.hashers.MD5PasswordHasher',
)

# No segment key
CMS_SEGMENT_KEY = None

FEATURES['ENABLE_SERVICE_STATUS'] = True

# Toggles embargo on for testing
FEATURES['EMBARGO'] = True

# set up some testing for microsites
FEATURES['USE_MICROSITES'] = True
MICROSITE_ROOT_DIR = COMMON_ROOT / 'test' / 'test_sites'
MICROSITE_CONFIGURATION = {
    "test_site": {
        "domain_prefix": "test-site",
        "university": "test_site",
        "platform_name": "Test Site",
        "logo_image_url": "test_site/images/header-logo.png",
        "email_from_address": "test_site@edx.org",
        "payment_support_email": "test_site@edx.org",
        "ENABLE_MKTG_SITE": False,
        "SITE_NAME": "test_site.localhost",
        "course_org_filter": "TestSiteX",
        "course_about_show_social_links": False,
        "css_overrides_file": "test_site/css/test_site.css",
        "show_partners": False,
        "show_homepage_promo_video": False,
        "course_index_overlay_text": "This is a Test Site Overlay Text.",
        "course_index_overlay_logo_file": "test_site/images/header-logo.png",
        "homepage_overlay_html": "<h1>This is a Test Site Overlay HTML</h1>",
        "ALWAYS_REDIRECT_HOMEPAGE_TO_DASHBOARD_FOR_AUTHENTICATED_USER": False,
        "COURSE_CATALOG_VISIBILITY_PERMISSION": "see_in_catalog",
        "COURSE_ABOUT_VISIBILITY_PERMISSION": "see_about_page",
        "ENABLE_SHOPPING_CART": True,
        "ENABLE_PAID_COURSE_REGISTRATION": True,
        "SESSION_COOKIE_DOMAIN": "test_site.localhost",
        "urls": {
            'ABOUT': 'test-site/about',
            'PRIVACY': 'test-site/privacy',
            'TOS_AND_HONOR': 'test-site/tos-and-honor',
        },
    },
    "site_with_logistration": {
        "domain_prefix": "logistration",
        "university": "logistration",
        "platform_name": "Test logistration",
        "logo_image_url": "test_site/images/header-logo.png",
        "email_from_address": "test_site@edx.org",
        "payment_support_email": "test_site@edx.org",
        "ENABLE_MKTG_SITE": False,
        "ENABLE_COMBINED_LOGIN_REGISTRATION": True,
        "SITE_NAME": "test_site.localhost",
        "course_org_filter": "LogistrationX",
        "course_about_show_social_links": False,
        "css_overrides_file": "test_site/css/test_site.css",
        "show_partners": False,
        "show_homepage_promo_video": False,
        "course_index_overlay_text": "Logistration.",
        "course_index_overlay_logo_file": "test_site/images/header-logo.png",
        "homepage_overlay_html": "<h1>This is a Logistration HTML</h1>",
        "ALWAYS_REDIRECT_HOMEPAGE_TO_DASHBOARD_FOR_AUTHENTICATED_USER": False,
        "COURSE_CATALOG_VISIBILITY_PERMISSION": "see_in_catalog",
        "COURSE_ABOUT_VISIBILITY_PERMISSION": "see_about_page",
        "ENABLE_SHOPPING_CART": True,
        "ENABLE_PAID_COURSE_REGISTRATION": True,
        "SESSION_COOKIE_DOMAIN": "test_logistration.localhost",
    },
    "default": {
        "university": "default_university",
        "domain_prefix": "www",
    }
}
MICROSITE_TEST_HOSTNAME = 'test-site.testserver'
MICROSITE_LOGISTRATION_HOSTNAME = 'logistration.testserver'

TEST_THEME = COMMON_ROOT / "test" / "test-theme"

# For consistency in user-experience, keep the value of this setting in sync with
# the one in lms/envs/test.py
FEATURES['ENABLE_DISCUSSION_SERVICE'] = False

# Enable a parental consent age limit for testing
PARENTAL_CONSENT_AGE_LIMIT = 13

# Enable content libraries code for the tests
FEATURES['ENABLE_CONTENT_LIBRARIES'] = True

FEATURES['ENABLE_EDXNOTES'] = True

# MILESTONES
FEATURES['MILESTONES_APP'] = True

# ENTRANCE EXAMS
FEATURES['ENTRANCE_EXAMS'] = True
ENTRANCE_EXAM_MIN_SCORE_PCT = 50

VIDEO_CDN_URL = {
    'CN': 'http://api.xuetangx.com/edx/video?s3_url='
}

# Courseware Search Index
FEATURES['ENABLE_COURSEWARE_INDEX'] = True
FEATURES['ENABLE_LIBRARY_INDEX'] = True
SEARCH_ENGINE = "search.tests.mock_search_engine.MockSearchEngine"


# teams feature
FEATURES['ENABLE_TEAMS'] = True

# Dummy secret key for dev/test
SECRET_KEY = '85920908f28904ed733fe576320db18cabd7b6cd'

######### custom courses #########
INSTALLED_APPS += ('openedx.core.djangoapps.ccxcon',)
FEATURES['CUSTOM_COURSES_EDX'] = True

# API access management -- needed for simple-history to run.
INSTALLED_APPS += ('openedx.core.djangoapps.api_admin',)<|MERGE_RESOLUTION|>--- conflicted
+++ resolved
@@ -141,10 +141,7 @@
     MIGRATION_MODULES = NoOpMigrationModules()
 
 LMS_BASE = "localhost:8000"
-<<<<<<< HEAD
-=======
 LMS_ROOT_URL = "http://{}".format(LMS_BASE)
->>>>>>> 21eb03e1
 FEATURES['PREVIEW_LMS_BASE'] = "preview.localhost"
 
 
