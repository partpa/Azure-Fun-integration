"""Interface for adding certificate generation tasks to the XQueue. """
import json
import random
import logging
import lxml.html
from lxml.etree import XMLSyntaxError, ParserError
from uuid import uuid4

from django.test.client import RequestFactory
from django.conf import settings
from django.core.urlresolvers import reverse
from requests.auth import HTTPBasicAuth

from lms.djangoapps.grades import course_grades
from xmodule.modulestore.django import modulestore
from capa.xqueue_interface import XQueueInterface
from capa.xqueue_interface import make_xheader, make_hashkey
from course_modes.models import CourseMode
from student.models import UserProfile, CourseEnrollment
from lms.djangoapps.verify_student.models import SoftwareSecurePhotoVerification

from certificates.models import (
    CertificateStatuses,
    GeneratedCertificate,
    certificate_status_for_student,
    CertificateStatuses as status,
    CertificateWhitelist,
    ExampleCertificate
)


LOGGER = logging.getLogger(__name__)


class XQueueAddToQueueError(Exception):
    """An error occurred when adding a certificate task to the queue. """

    def __init__(self, error_code, error_msg):
        self.error_code = error_code
        self.error_msg = error_msg
        super(XQueueAddToQueueError, self).__init__(unicode(self))

    def __unicode__(self):
        return (
            u"Could not add certificate to the XQueue.  "
            u"The error code was '{code}' and the message was '{msg}'."
        ).format(
            code=self.error_code,
            msg=self.error_msg
        )


class XQueueCertInterface(object):
    """
    XQueueCertificateInterface provides an
    interface to the xqueue server for
    managing student certificates.

    Instantiating an object will create a new
    connection to the queue server.

    See models.py for valid state transitions,
    summary of methods:

       add_cert:   Add a new certificate.  Puts a single
                   request on the queue for the student/course.
                   Once the certificate is generated a post
                   will be made to the update_certificate
                   view which will save the certificate
                   download URL.

       regen_cert: Regenerate an existing certificate.
                   For a user that already has a certificate
                   this will delete the existing one and
                   generate a new cert.


       del_cert:   Delete an existing certificate
                   For a user that already has a certificate
                   this will delete his cert.

    """

    def __init__(self, request=None):

        # Get basic auth (username/password) for
        # xqueue connection if it's in the settings

        if settings.XQUEUE_INTERFACE.get('basic_auth') is not None:
            requests_auth = HTTPBasicAuth(
                *settings.XQUEUE_INTERFACE['basic_auth'])
        else:
            requests_auth = None

        if request is None:
            factory = RequestFactory()
            self.request = factory.get('/')
        else:
            self.request = request

        self.xqueue_interface = XQueueInterface(
            settings.XQUEUE_INTERFACE['url'],
            settings.XQUEUE_INTERFACE['django_auth'],
            requests_auth,
        )
        self.whitelist = CertificateWhitelist.objects.all()
        self.restricted = UserProfile.objects.filter(allow_certificate=False)
        self.use_https = True

    def regen_cert(self, student, course_id, course=None, forced_grade=None, template_file=None, generate_pdf=True):
        """(Re-)Make certificate for a particular student in a particular course

        Arguments:
          student   - User.object
          course_id - courseenrollment.course_id (string)

        WARNING: this command will leave the old certificate, if one exists,
                 laying around in AWS taking up space. If this is a problem,
                 take pains to clean up storage before running this command.

        Change the certificate status to unavailable (if it exists) and request
        grading. Passing grades will put a certificate request on the queue.

        Return the certificate.
        """
        # TODO: when del_cert is implemented and plumbed through certificates
        #       repo also, do a deletion followed by a creation r/t a simple
        #       recreation. XXX: this leaves orphan cert files laying around in
        #       AWS. See note in the docstring too.
        try:
            certificate = GeneratedCertificate.eligible_certificates.get(user=student, course_id=course_id)

            LOGGER.info(
                (
                    u"Found an existing certificate entry for student %s "
                    u"in course '%s' "
                    u"with status '%s' while regenerating certificates. "
                ),
                student.id,
                unicode(course_id),
                certificate.status
            )

            certificate.status = status.unavailable
            certificate.save()

            LOGGER.info(
                (
                    u"The certificate status for student %s "
                    u"in course '%s' has been changed to '%s'."
                ),
                student.id,
                unicode(course_id),
                certificate.status
            )

        except GeneratedCertificate.DoesNotExist:
            pass

        return self.add_cert(
            student,
            course_id,
            course=course,
            forced_grade=forced_grade,
            template_file=template_file,
            generate_pdf=generate_pdf
        )

    def del_cert(self, student, course_id):

        """
        Arguments:
          student - User.object
          course_id - courseenrollment.course_id (string)

        Removes certificate for a student, will change
        the certificate status to 'deleting'.

        Certificate must be in the 'error' or 'downloadable' state
        otherwise it will return the current state

        """

        raise NotImplementedError

    # pylint: disable=too-many-statements
    def add_cert(self, student, course_id, course=None, forced_grade=None, template_file=None, generate_pdf=True):
        """
        Request a new certificate for a student.

        Arguments:
          student   - User.object
          course_id - courseenrollment.course_id (CourseKey)
          forced_grade - a string indicating a grade parameter to pass with
                         the certificate request. If this is given, grading
                         will be skipped.
          generate_pdf - Boolean should a message be sent in queue to generate certificate PDF

        Will change the certificate status to 'generating' or
        `downloadable` in case of web view certificates.

        The course must not be a CCX.

        Certificate must be in the 'unavailable', 'error',
        'deleted' or 'generating' state.

        If a student has a passing grade or is in the whitelist
        table for the course a request will be made for a new cert.

        If a student has allow_certificate set to False in the
        userprofile table the status will change to 'restricted'

        If a student does not have a passing grade the status
        will change to status.notpassing

        Returns the newly created certificate instance
        """

        if hasattr(course_id, 'ccx'):
            LOGGER.warning(
                (
                    u"Cannot create certificate generation task for user %s "
                    u"in the course '%s'; "
                    u"certificates are not allowed for CCX courses."
                ),
                student.id,
                unicode(course_id)
            )
            return None

        valid_statuses = [
            status.generating,
            status.unavailable,
            status.deleted,
            status.error,
            status.notpassing,
            status.downloadable,
            status.auditing,
            status.audit_passing,
            status.audit_notpassing,
        ]

        cert_status = certificate_status_for_student(student, course_id)['status']
        cert = None

        if cert_status not in valid_statuses:
            LOGGER.warning(
                (
                    u"Cannot create certificate generation task for user %s "
                    u"in the course '%s'; "
                    u"the certificate status '%s' is not one of %s."
                ),
                student.id,
                unicode(course_id),
                cert_status,
                unicode(valid_statuses)
            )
            return None

        # The caller can optionally pass a course in to avoid
        # re-fetching it from Mongo. If they have not provided one,
        # get it from the modulestore.
        if course is None:
            course = modulestore().get_course(course_id, depth=0)

        profile = UserProfile.objects.get(user=student)
        profile_name = profile.name

        # Needed for access control in grading.
        self.request.user = student
        self.request.session = {}

        is_whitelisted = self.whitelist.filter(user=student, course_id=course_id, whitelist=True).exists()
<<<<<<< HEAD
        grade = grades.grade(student, self.request, course)
=======
        grade = course_grades.summary(student, course)
>>>>>>> 21eb03e1
        enrollment_mode, __ = CourseEnrollment.enrollment_mode_for_user(student, course_id)
        mode_is_verified = enrollment_mode in GeneratedCertificate.VERIFIED_CERTS_MODES
        user_is_verified = SoftwareSecurePhotoVerification.user_is_verified(student)
        cert_mode = enrollment_mode
        is_eligible_for_certificate = is_whitelisted or CourseMode.is_eligible_for_certificate(enrollment_mode)
<<<<<<< HEAD

=======
        unverified = False
>>>>>>> 21eb03e1
        # For credit mode generate verified certificate
        if cert_mode == CourseMode.CREDIT_MODE:
            cert_mode = CourseMode.VERIFIED

        if template_file is not None:
            template_pdf = template_file
        elif mode_is_verified and user_is_verified:
            template_pdf = "certificate-template-{id.org}-{id.course}-verified.pdf".format(id=course_id)
        elif mode_is_verified and not user_is_verified:
            template_pdf = "certificate-template-{id.org}-{id.course}.pdf".format(id=course_id)
<<<<<<< HEAD
            cert_mode = GeneratedCertificate.MODES.honor
=======
            if CourseMode.mode_for_course(course_id, CourseMode.HONOR):
                cert_mode = GeneratedCertificate.MODES.honor
            else:
                unverified = True
>>>>>>> 21eb03e1
        else:
            # honor code and audit students
            template_pdf = "certificate-template-{id.org}-{id.course}.pdf".format(id=course_id)
        if forced_grade:
            grade['grade'] = forced_grade

<<<<<<< HEAD
=======
        LOGGER.info(
            (
                u"Certificate generated for student %s in the course: %s with template: %s. "
                u"given template: %s, "
                u"user is verified: %s, "
                u"mode is verified: %s"
            ),
            student.username,
            unicode(course_id),
            template_pdf,
            template_file,
            user_is_verified,
            mode_is_verified
        )

>>>>>>> 21eb03e1
        cert, created = GeneratedCertificate.objects.get_or_create(user=student, course_id=course_id)  # pylint: disable=no-member

        cert.mode = cert_mode
        cert.user = student
        cert.grade = grade['percent']
        cert.course_id = course_id
        cert.name = profile_name
        cert.download_url = ''

        # Strip HTML from grade range label
        grade_contents = grade.get('grade', None)
        try:
            grade_contents = lxml.html.fromstring(grade_contents).text_content()
            passing = True
        except (TypeError, XMLSyntaxError, ParserError) as exc:
            LOGGER.info(
                (
                    u"Could not retrieve grade for student %s "
                    u"in the course '%s' "
                    u"because an exception occurred while parsing the "
                    u"grade contents '%s' as HTML. "
                    u"The exception was: '%s'"
                ),
                student.id,
                unicode(course_id),
                grade_contents,
                unicode(exc)
            )

            # Log if the student is whitelisted
            if is_whitelisted:
                LOGGER.info(
                    u"Student %s is whitelisted in '%s'",
                    student.id,
                    unicode(course_id)
                )
                passing = True
            else:
                passing = False

        # If this user's enrollment is not eligible to receive a
        # certificate, mark it as such for reporting and
        # analytics. Only do this if the certificate is new, or
        # already marked as ineligible -- we don't want to mark
        # existing audit certs as ineligible.
        cutoff = settings.AUDIT_CERT_CUTOFF_DATE
        if (cutoff and cert.created_date >= cutoff) and not is_eligible_for_certificate:
            cert.status = CertificateStatuses.audit_passing if passing else CertificateStatuses.audit_notpassing
            cert.save()
            LOGGER.info(
                u"Student %s with enrollment mode %s is not eligible for a certificate.",
                student.id,
                enrollment_mode
            )
            return cert
        # If they are not passing, short-circuit and don't generate cert
        elif not passing:
            cert.status = status.notpassing
            cert.save()
<<<<<<< HEAD

            LOGGER.info(
                (
                    u"Student %s does not have a grade for '%s', "
                    u"so their certificate status has been set to '%s'. "
                    u"No certificate generation task was sent to the XQueue."
                ),
                student.id,
                unicode(course_id),
                cert.status
            )
            return cert

=======

            LOGGER.info(
                (
                    u"Student %s does not have a grade for '%s', "
                    u"so their certificate status has been set to '%s'. "
                    u"No certificate generation task was sent to the XQueue."
                ),
                student.id,
                unicode(course_id),
                cert.status
            )
            return cert

>>>>>>> 21eb03e1
        # Check to see whether the student is on the the embargoed
        # country restricted list. If so, they should not receive a
        # certificate -- set their status to restricted and log it.
        if self.restricted.filter(user=student).exists():
            cert.status = status.restricted
            cert.save()

            LOGGER.info(
                (
                    u"Student %s is in the embargoed country restricted "
                    u"list, so their certificate status has been set to '%s' "
                    u"for the course '%s'. "
                    u"No certificate generation task was sent to the XQueue."
                ),
                student.id,
                cert.status,
                unicode(course_id)
            )
            return cert

<<<<<<< HEAD
=======
        if unverified:
            cert.status = status.unverified
            cert.save()
            LOGGER.info(
                (
                    u"User %s has a verified enrollment in course %s "
                    u"but is missing ID verification. "
                    u"Certificate status has been set to unverified"
                ),
                student.id,
                unicode(course_id),
            )
            return cert

>>>>>>> 21eb03e1
        # Finally, generate the certificate and send it off.
        return self._generate_cert(cert, course, student, grade_contents, template_pdf, generate_pdf)

    def _generate_cert(self, cert, course, student, grade_contents, template_pdf, generate_pdf):
        """
        Generate a certificate for the student. If `generate_pdf` is True,
        sends a request to XQueue.
        """
        course_id = unicode(course.id)

        key = make_hashkey(random.random())
        cert.key = key
        contents = {
            'action': 'create',
            'username': student.username,
            'course_id': course_id,
            'course_name': course.display_name or course_id,
            'name': cert.name,
            'grade': grade_contents,
            'template_pdf': template_pdf,
        }
        if generate_pdf:
            cert.status = status.generating
        else:
            cert.status = status.downloadable
            cert.verify_uuid = uuid4().hex

        cert.save()

        if generate_pdf:
            try:
                self._send_to_xqueue(contents, key)
            except XQueueAddToQueueError as exc:
                cert.status = ExampleCertificate.STATUS_ERROR
                cert.error_reason = unicode(exc)
                cert.save()
                LOGGER.critical(
                    (
                        u"Could not add certificate task to XQueue.  "
                        u"The course was '%s' and the student was '%s'."
                        u"The certificate task status has been marked as 'error' "
                        u"and can be re-submitted with a management command."
                    ), course_id, student.id
                )
            else:
                LOGGER.info(
                    (
                        u"The certificate status has been set to '%s'.  "
                        u"Sent a certificate grading task to the XQueue "
                        u"with the key '%s'. "
                    ),
                    cert.status,
                    key
                )
        return cert

    def add_example_cert(self, example_cert):
        """Add a task to create an example certificate.

        Unlike other certificates, an example certificate is
        not associated with any particular user and is never
        shown to students.

        If an error occurs when adding the example certificate
        to the queue, the example certificate status
        will be set to "error".

        Arguments:
            example_cert (ExampleCertificate)

        """
        contents = {
            'action': 'create',
            'course_id': unicode(example_cert.course_key),
            'name': example_cert.full_name,
            'template_pdf': example_cert.template,

            # Example certificates are not associated with a particular user.
            # However, we still need to find the example certificate when
            # we receive a response from the queue.  For this reason,
            # we use the example certificate's unique identifier as a username.
            # Note that the username is *not* displayed on the certificate;
            # it is used only to identify the certificate task in the queue.
            'username': example_cert.uuid,

            # We send this extra parameter to differentiate
            # example certificates from other certificates.
            # This is not used by the certificates workers or XQueue.
            'example_certificate': True,
        }

        # The callback for example certificates is different than the callback
        # for other certificates.  Although both tasks use the same queue,
        # we can distinguish whether the certificate was an example cert based
        # on which end-point XQueue uses once the task completes.
        callback_url_path = reverse('certificates.views.update_example_certificate')

        try:
            self._send_to_xqueue(
                contents,
                example_cert.access_key,
                task_identifier=example_cert.uuid,
                callback_url_path=callback_url_path
            )
            LOGGER.info(u"Started generating example certificates for course '%s'.", example_cert.course_key)
        except XQueueAddToQueueError as exc:
            example_cert.update_status(
                ExampleCertificate.STATUS_ERROR,
                error_reason=unicode(exc)
            )
            LOGGER.critical(
                (
                    u"Could not add example certificate with uuid '%s' to XQueue.  "
                    u"The exception was %s.  "
                    u"The example certificate has been marked with status 'error'."
                ), example_cert.uuid, unicode(exc)
            )

    def _send_to_xqueue(self, contents, key, task_identifier=None, callback_url_path='/update_certificate'):
        """Create a new task on the XQueue.

        Arguments:
            contents (dict): The contents of the XQueue task.
            key (str): An access key for the task.  This will be sent
                to the callback end-point once the task completes,
                so that we can validate that the sender is the same
                entity that received the task.

        Keyword Arguments:
            callback_url_path (str): The path of the callback URL.
                If not provided, use the default end-point for student-generated
                certificates.

        """
        callback_url = u'{protocol}://{base_url}{path}'.format(
            protocol=("https" if self.use_https else "http"),
            base_url=settings.SITE_NAME,
            path=callback_url_path
        )

        # Append the key to the URL
        # This is necessary because XQueue assumes that only one
        # submission is active for a particular URL.
        # If it receives a second submission with the same callback URL,
        # it "retires" any other submission with the same URL.
        # This was a hack that depended on the URL containing the user ID
        # and courseware location; an assumption that does not apply
        # to certificate generation.
        # XQueue also truncates the callback URL to 128 characters,
        # but since our key lengths are shorter than that, this should
        # not affect us.
        callback_url += "?key={key}".format(
            key=(
                task_identifier
                if task_identifier is not None
                else key
            )
        )

        xheader = make_xheader(callback_url, key, settings.CERT_QUEUE)

        (error, msg) = self.xqueue_interface.send_to_queue(
            header=xheader, body=json.dumps(contents))
        if error:
            exc = XQueueAddToQueueError(error, msg)
            LOGGER.critical(unicode(exc))
            raise exc<|MERGE_RESOLUTION|>--- conflicted
+++ resolved
@@ -271,21 +271,13 @@
         self.request.session = {}
 
         is_whitelisted = self.whitelist.filter(user=student, course_id=course_id, whitelist=True).exists()
-<<<<<<< HEAD
-        grade = grades.grade(student, self.request, course)
-=======
         grade = course_grades.summary(student, course)
->>>>>>> 21eb03e1
         enrollment_mode, __ = CourseEnrollment.enrollment_mode_for_user(student, course_id)
         mode_is_verified = enrollment_mode in GeneratedCertificate.VERIFIED_CERTS_MODES
         user_is_verified = SoftwareSecurePhotoVerification.user_is_verified(student)
         cert_mode = enrollment_mode
         is_eligible_for_certificate = is_whitelisted or CourseMode.is_eligible_for_certificate(enrollment_mode)
-<<<<<<< HEAD
-
-=======
         unverified = False
->>>>>>> 21eb03e1
         # For credit mode generate verified certificate
         if cert_mode == CourseMode.CREDIT_MODE:
             cert_mode = CourseMode.VERIFIED
@@ -296,22 +288,16 @@
             template_pdf = "certificate-template-{id.org}-{id.course}-verified.pdf".format(id=course_id)
         elif mode_is_verified and not user_is_verified:
             template_pdf = "certificate-template-{id.org}-{id.course}.pdf".format(id=course_id)
-<<<<<<< HEAD
-            cert_mode = GeneratedCertificate.MODES.honor
-=======
             if CourseMode.mode_for_course(course_id, CourseMode.HONOR):
                 cert_mode = GeneratedCertificate.MODES.honor
             else:
                 unverified = True
->>>>>>> 21eb03e1
         else:
             # honor code and audit students
             template_pdf = "certificate-template-{id.org}-{id.course}.pdf".format(id=course_id)
         if forced_grade:
             grade['grade'] = forced_grade
 
-<<<<<<< HEAD
-=======
         LOGGER.info(
             (
                 u"Certificate generated for student %s in the course: %s with template: %s. "
@@ -327,7 +313,6 @@
             mode_is_verified
         )
 
->>>>>>> 21eb03e1
         cert, created = GeneratedCertificate.objects.get_or_create(user=student, course_id=course_id)  # pylint: disable=no-member
 
         cert.mode = cert_mode
@@ -387,7 +372,6 @@
         elif not passing:
             cert.status = status.notpassing
             cert.save()
-<<<<<<< HEAD
 
             LOGGER.info(
                 (
@@ -401,21 +385,6 @@
             )
             return cert
 
-=======
-
-            LOGGER.info(
-                (
-                    u"Student %s does not have a grade for '%s', "
-                    u"so their certificate status has been set to '%s'. "
-                    u"No certificate generation task was sent to the XQueue."
-                ),
-                student.id,
-                unicode(course_id),
-                cert.status
-            )
-            return cert
-
->>>>>>> 21eb03e1
         # Check to see whether the student is on the the embargoed
         # country restricted list. If so, they should not receive a
         # certificate -- set their status to restricted and log it.
@@ -436,8 +405,6 @@
             )
             return cert
 
-<<<<<<< HEAD
-=======
         if unverified:
             cert.status = status.unverified
             cert.save()
@@ -452,7 +419,6 @@
             )
             return cert
 
->>>>>>> 21eb03e1
         # Finally, generate the certificate and send it off.
         return self._generate_cert(cert, course, student, grade_contents, template_pdf, generate_pdf)
 
