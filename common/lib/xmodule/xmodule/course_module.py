import logging
from cStringIO import StringIO
from math import exp, erf
from lxml import etree
from path import path  # NOTE (THK): Only used for detecting presence of syllabus
import requests
import time
from datetime import datetime

from xmodule.modulestore import Location
from xmodule.seq_module import SequenceDescriptor, SequenceModule
from xmodule.timeparse import parse_time
from xmodule.util.decorators import lazyproperty
from xmodule.graders import grader_from_conf
from datetime import datetime
import json
import logging
import requests
import time
import copy

from xblock.core import Scope, ModelType, List, String, Object, Boolean
from .fields import Date


log = logging.getLogger(__name__)


class StringOrDate(Date):
    def from_json(self, value):
        """
        Parse an optional metadata key containing a time: if present, complain
        if it doesn't parse.
        Return None if not present or invalid.
        """
        if value is None:
            return None

        try:
            return time.strptime(value, self.time_format)
        except ValueError:
            return value

    def to_json(self, value):
        """
        Convert a time struct to a string
        """
        if value is None:
            return None

        try:
            return time.strftime(self.time_format, value)
        except (ValueError, TypeError):
            return value



edx_xml_parser = etree.XMLParser(dtd_validation=False, load_dtd=False,
                                 remove_comments=True, remove_blank_text=True)

_cached_toc = {}

class Textbook(object):
    def __init__(self, title, book_url):
        self.title = title
        self.book_url = book_url
        self.start_page = int(self.table_of_contents[0].attrib['page'])

        # The last page should be the last element in the table of contents,
        # but it may be nested. So recurse all the way down the last element
        last_el = self.table_of_contents[-1]
        while last_el.getchildren():
            last_el = last_el[-1]

        self.end_page = int(last_el.attrib['page'])

    @lazyproperty
    def table_of_contents(self):
        """
        Accesses the textbook's table of contents (default name "toc.xml") at the URL self.book_url

        Returns XML tree representation of the table of contents
        """
        toc_url = self.book_url + 'toc.xml'

        # cdodge: I've added this caching of TOC because in Mongo-backed instances (but not Filesystem stores)
        # course modules have a very short lifespan and are constantly being created and torn down.
        # Since this module in the __init__() method does a synchronous call to AWS to get the TOC
        # this is causing a big performance problem. So let's be a bit smarter about this and cache
        # each fetch and store in-mem for 10 minutes.
        # NOTE: I have to get this onto sandbox ASAP as we're having runtime failures. I'd like to swing back and
        # rewrite to use the traditional Django in-memory cache.
        try:
            # see if we already fetched this
            if toc_url in _cached_toc:
                (table_of_contents, timestamp) = _cached_toc[toc_url]
                age = datetime.now() - timestamp
                # expire every 10 minutes
                if age.seconds < 600:
                    return table_of_contents
        except Exception as err:
            pass

        # Get the table of contents from S3
        log.info("Retrieving textbook table of contents from %s" % toc_url)
        try:
            r = requests.get(toc_url)
        except Exception as err:
            msg = 'Error %s: Unable to retrieve textbook table of contents at %s' % (err, toc_url)
            log.error(msg)
            raise Exception(msg)

        # TOC is XML. Parse it
        try:
            table_of_contents = etree.fromstring(r.text)
        except Exception as err:
            msg = 'Error %s: Unable to parse XML for textbook table of contents at %s' % (err, toc_url)
            log.error(msg)
            raise Exception(msg)

        return table_of_contents


class TextbookList(ModelType):
    def from_json(self, values):
        textbooks = []
        for title, book_url in values:
            try:
                textbooks.append(Textbook(title, book_url))
            except:
                # If we can't get to S3 (e.g. on a train with no internet), don't break
                # the rest of the courseware.
                log.exception("Couldn't load textbook ({0}, {1})".format(title, book_url))
                continue

        return textbooks

    def to_json(self, values):
        json_data = []
        for val in values:
            if isinstance(val, Textbook):
                json_data.append((textbook.title, textbook.book_url))
            elif isinstance(val, tuple):
                json_data.append(val)
            else:
                continue
        return json_data


class CourseDescriptor(SequenceDescriptor):
    module_class = SequenceModule

    textbooks = TextbookList(help="List of pairs of (title, url) for textbooks used in this course", default=[], scope=Scope.content)
    wiki_slug = String(help="Slug that points to the wiki for this course", scope=Scope.content)
    enrollment_start = Date(help="Date that enrollment for this class is opened", scope=Scope.settings)
    enrollment_end = Date(help="Date that enrollment for this class is closed", scope=Scope.settings)
    start = Date(help="Start time when this module is visible", scope=Scope.settings)
    end = Date(help="Date that this class ends", scope=Scope.settings)
    advertised_start = StringOrDate(help="Date that this course is advertised to start", scope=Scope.settings)
    grading_policy = Object(help="Grading policy definition for this class", scope=Scope.content, default={})
    show_calculator = Boolean(help="Whether to show the calculator in this course", default=False, scope=Scope.settings)
    display_name = String(help="Display name for this module", scope=Scope.settings)
    tabs = List(help="List of tabs to enable in this course", scope=Scope.settings)
    end_of_course_survey_url = String(help="Url for the end-of-course survey", scope=Scope.settings)
    discussion_blackouts = List(help="List of pairs of start/end dates for discussion blackouts", scope=Scope.settings, default=[])
    discussion_topics = Object(
        help="Map of topics names to ids",
        scope=Scope.settings,
        computed_default=lambda c: {'General': {'id': c.location.html_id()}},
        )
    testcenter_info = Object(help="Dictionary of Test Center info", scope=Scope.settings)
    announcement = Date(help="Date this course is announced", scope=Scope.settings)
    cohort_config = Object(help="Dictionary defining cohort configuration", scope=Scope.settings)
    is_new = Boolean(help="Whether this course should be flagged as new", scope=Scope.settings)
    no_grade = Boolean(help="True if this course isn't graded", default=False, scope=Scope.settings)
    disable_progress_graph = Boolean(help="True if this course shouldn't display the progress graph", default=False, scope=Scope.settings)
    pdf_textbooks = List(help="List of dictionaries containing pdf_textbook configuration", default=None, scope=Scope.settings)
    has_children = True

    info_sidebar_name = String(scope=Scope.settings, default='Course Handouts')

    # An extra property is used rather than the wiki_slug/number because
    # there are courses that change the number for different runs. This allows
    # courses to share the same css_class across runs even if they have
    # different numbers.
    #
    # TODO get rid of this as soon as possible or potentially build in a robust
    # way to add in course-specific styling. There needs to be a discussion
    # about the right way to do this, but arjun will address this ASAP. Also
    # note that the courseware template needs to change when this is removed.
    css_class = String(help="DO NOT USE THIS", scope=Scope.settings)

    # TODO: This is a quick kludge to allow CS50 (and other courses) to
    # specify their own discussion forums as external links by specifying a
    # "discussion_link" in their policy JSON file. This should later get
    # folded in with Syllabus, Course Info, and additional Custom tabs in a
    # more sensible framework later.
    discussion_link = String(help="DO NOT USE THIS", scope=Scope.settings)

    # TODO: same as above, intended to let internal CS50 hide the progress tab
    # until we get grade integration set up.
    # Explicit comparison to True because we always want to return a bool.
    hide_progress_tab = Boolean(help="DO NOT USE THIS", scope=Scope.settings)

    template_dir_name = 'course'


    def __init__(self, *args, **kwargs):
        super(CourseDescriptor, self).__init__(*args, **kwargs)

        if self.wiki_slug is None:
            self.wiki_slug = self.location.course

        msg = None
        if self.start is None:
            msg = "Course loaded without a valid start date. id = %s" % self.id
            # hack it -- start in 1970
            self.start = time.gmtime(0)
            log.critical(msg)
            self.system.error_tracker(msg)

        # NOTE: relies on the modulestore to call set_grading_policy() right after
        # init.  (Modulestore is in charge of figuring out where to load the policy from)

        # NOTE (THK): This is a last-minute addition for Fall 2012 launch to dynamically
        #   disable the syllabus content for courses that do not provide a syllabus
        self.syllabus_present = self.system.resources_fs.exists(path('syllabus'))
<<<<<<< HEAD

        self.set_grading_policy(self.grading_policy)
=======
        self._grading_policy = {}
        self.set_grading_policy(self.definition['data'].get('grading_policy', None))
>>>>>>> cde4cdf8

        self.test_center_exams = []
        test_center_info = self.testcenter_info
        if test_center_info is not None:
            for exam_name in test_center_info:
                try:
                    exam_info = test_center_info[exam_name]
                    self.test_center_exams.append(self.TestCenterExam(self.id, exam_name, exam_info))
                except Exception as err:
                    # If we can't parse the test center exam info, don't break
                    # the rest of the courseware.
                    msg = 'Error %s: Unable to load test-center exam info for exam "%s" of course "%s"' % (err, exam_name, self.id)
                    log.error(msg)
                    continue

    def defaut_grading_policy(self):
        """
        Return a dict which is a copy of the default grading policy
        """
        default = {"GRADER": [
                {
                    "type": "Homework",
                    "min_count": 12,
                    "drop_count": 2,
                    "short_label": "HW",
                    "weight": 0.15
                },
                {
                    "type": "Lab",
                    "min_count": 12,
                    "drop_count": 2,
                    "weight": 0.15
                },
                {
                    "type": "Midterm Exam",
                    "short_label": "Midterm",
                    "min_count": 1,
                    "drop_count": 0,
                    "weight": 0.3
                },
                {
                    "type": "Final Exam",
                    "short_label": "Final",
                    "min_count": 1,
                    "drop_count": 0,
                    "weight": 0.4
                }
            ],
            "GRADE_CUTOFFS": {
                "Pass": 0.5
            }}
        return copy.deepcopy(default)

    def set_grading_policy(self, course_policy):
        """
        The JSON object can have the keys GRADER and GRADE_CUTOFFS. If either is
        missing, it reverts to the default.
        """
        if course_policy is None:
            course_policy = {}

        # Load the global settings as a dictionary
        grading_policy = self.defaut_grading_policy()

        # Override any global settings with the course settings
        grading_policy.update(course_policy)

        # Here is where we should parse any configurations, so that we can fail early
<<<<<<< HEAD
        grading_policy['RAW_GRADER'] = grading_policy['GRADER']  # used for cms access
        grading_policy['GRADER'] = grader_from_conf(grading_policy['GRADER'])
        self._grading_policy = grading_policy
=======
        # Use setters so that side effecting to .definitions works
        self.raw_grader = grading_policy['GRADER']  # used for cms access
        self.grade_cutoffs = grading_policy['GRADE_CUTOFFS']
>>>>>>> cde4cdf8

    @classmethod
    def read_grading_policy(cls, paths, system):
        """Load a grading policy from the specified paths, in order, if it exists."""
        # Default to a blank policy dict
        policy_str = '{}'

        for policy_path in paths:
            if not system.resources_fs.exists(policy_path):
                continue
            log.debug("Loading grading policy from {0}".format(policy_path))
            try:
                with system.resources_fs.open(policy_path) as grading_policy_file:
                    policy_str = grading_policy_file.read()
                    # if we successfully read the file, stop looking at backups
                    break
            except (IOError):
                msg = "Unable to load course settings file from '{0}'".format(policy_path)
                log.warning(msg)

        return policy_str

    @classmethod
    def from_xml(cls, xml_data, system, org=None, course=None):
        instance = super(CourseDescriptor, cls).from_xml(xml_data, system, org, course)

        # bleh, have to parse the XML here to just pull out the url_name attribute
        # I don't think it's stored anywhere in the instance.
        course_file = StringIO(xml_data.encode('ascii', 'ignore'))
        xml_obj = etree.parse(course_file, parser=edx_xml_parser).getroot()

        policy_dir = None
        url_name = xml_obj.get('url_name', xml_obj.get('slug'))
        if url_name:
            policy_dir = 'policies/' + url_name

        # Try to load grading policy
        paths = ['grading_policy.json']
        if policy_dir:
            paths = [policy_dir + '/grading_policy.json'] + paths

        try:
            policy = json.loads(cls.read_grading_policy(paths, system))
        except ValueError:
            system.error_tracker("Unable to decode grading policy as json")
            policy = None

        # cdodge: import the grading policy information that is on disk and put into the
        # descriptor 'definition' bucket as a dictionary so that it is persisted in the DB
        instance.grading_policy = policy

        # now set the current instance. set_grading_policy() will apply some inheritance rules
        instance.set_grading_policy(policy)

        return instance

    @classmethod
    def definition_from_xml(cls, xml_object, system):
        textbooks = []
        for textbook in xml_object.findall("textbook"):
            textbooks.append((textbook.get('title'), textbook.get('book_url')))
            xml_object.remove(textbook)

        #Load the wiki tag if it exists
        wiki_slug = None
        wiki_tag = xml_object.find("wiki")
        if wiki_tag is not None:
            wiki_slug = wiki_tag.attrib.get("slug", default=None)
            xml_object.remove(wiki_tag)

        definition, children = super(CourseDescriptor, cls).definition_from_xml(xml_object, system)

        definition['textbooks'] = textbooks
        definition['wiki_slug'] = wiki_slug

        return definition, children

    def has_ended(self):
        """
        Returns True if the current time is after the specified course end date.
        Returns False if there is no end date specified.
        """
        if self.end is None:
            return False

        return time.gmtime() > self.end

    def has_started(self):
        return time.gmtime() > self.start

    @property
    def grader(self):
        return grader_from_conf(self.raw_grader)

    @property
    def raw_grader(self):
        return self._grading_policy['RAW_GRADER']

    @raw_grader.setter
    def raw_grader(self, value):
        # NOTE WELL: this change will not update the processed graders. If we need that, this needs to call grader_from_conf
        self._grading_policy['RAW_GRADER'] = value
        self.grading_policy['GRADER'] = value

    @property
    def grade_cutoffs(self):
        return self._grading_policy['GRADE_CUTOFFS']

    @grade_cutoffs.setter
    def grade_cutoffs(self, value):
        self._grading_policy['GRADE_CUTOFFS'] = value

        # XBlock fields don't update after mutation
        policy = self.grading_policy
        policy['GRADE_CUTOFFS'] = value
        self.grading_policy = policy


    @property
    def lowest_passing_grade(self):
        return min(self._grading_policy['GRADE_CUTOFFS'].values())

    @property
    def is_cohorted(self):
        """
        Return whether the course is cohorted.
        """
        config = self.cohort_config
        if config is None:
            return False

        return bool(config.get("cohorted"))

    @property
    def auto_cohort(self):
        """
        Return whether the course is auto-cohorted.
        """
        if not self.is_cohorted:
            return False

        return bool(self.cohort_config.get(
            "auto_cohort", False))

    @property
    def auto_cohort_groups(self):
        """
        Return the list of groups to put students into.  Returns [] if not
        specified. Returns specified list even if is_cohorted and/or auto_cohort are
        false.
        """
        if self.cohort_config is None:
            return []
        else:
            return self.cohort_config.get("auto_cohort_groups", [])


    @property
    def top_level_discussion_topic_ids(self):
        """
        Return list of topic ids defined in course policy.
        """
        topics = self.discussion_topics
        return [d["id"] for d in topics.values()]


    @property
    def cohorted_discussions(self):
        """
        Return the set of discussions that is explicitly cohorted.  It may be
        the empty set.  Note that all inline discussions are automatically
        cohorted based on the course's is_cohorted setting.
        """
        config = self.cohort_config
        if config is None:
            return set()

        return set(config.get("cohorted_discussions", []))



    @property
    def is_newish(self):
        """
        Returns if the course has been flagged as new. If
        there is no flag, return a heuristic value considering the
        announcement and the start dates.
        """
        flag = self.is_new
        if flag is None:
            # Use a heuristic if the course has not been flagged
            announcement, start, now = self._sorting_dates()
            if announcement and (now - announcement).days < 30:
                # The course has been announced for less that month
                return True
            elif (now - start).days < 1:
                # The course has not started yet
                return True
            else:
                return False
        elif isinstance(flag, basestring):
            return flag.lower() in ['true', 'yes', 'y']
        else:
            return bool(flag)

    @property
    def sorting_score(self):
        """
        Returns a tuple that can be used to sort the courses according
        the how "new" they are. The "newness" score is computed using a
        heuristic that takes into account the announcement and
        (advertized) start dates of the course if available.

        The lower the number the "newer" the course.
        """
        # Make courses that have an announcement date shave a lower
        # score than courses than don't, older courses should have a
        # higher score.
        announcement, start, now = self._sorting_dates()
        scale = 300.0  # about a year
        if announcement:
            days = (now - announcement).days
            score = -exp(-days / scale)
        else:
            days = (now - start).days
            score = exp(days / scale)
        return score

    def _sorting_dates(self):
        # utility function to get datetime objects for dates used to
        # compute the is_new flag and the sorting_score
        def to_datetime(timestamp):
            return datetime(*timestamp[:6])

        announcement = self.announcement
        if announcement is not None:
            announcement = to_datetime(announcement)
        if self.advertised_start is None or isinstance(self.advertised_start, basestring):
            start = to_datetime(self.start)
        else:
            start = to_datetime(self.advertised_start)
        now = to_datetime(time.gmtime())

        return announcement, start, now

    @lazyproperty
    def grading_context(self):
        """
        This returns a dictionary with keys necessary for quickly grading
        a student. They are used by grades.grade()

        The grading context has two keys:
        graded_sections - This contains the sections that are graded, as
            well as all possible children modules that can affect the
            grading. This allows some sections to be skipped if the student
            hasn't seen any part of it.

            The format is a dictionary keyed by section-type. The values are
            arrays of dictionaries containing
                "section_descriptor" : The section descriptor
                "xmoduledescriptors" : An array of xmoduledescriptors that
                    could possibly be in the section, for any student

        all_descriptors - This contains a list of all xmodules that can
            effect grading a student. This is used to efficiently fetch
            all the xmodule state for a ModelDataCache without walking
            the descriptor tree again.


        """

        all_descriptors = []
        graded_sections = {}

        def yield_descriptor_descendents(module_descriptor):
            for child in module_descriptor.get_children():
                yield child
                for module_descriptor in yield_descriptor_descendents(child):
                    yield module_descriptor

        for c in self.get_children():
            sections = []
            for s in c.get_children():
                if s.lms.graded:
                    xmoduledescriptors = list(yield_descriptor_descendents(s))
                    xmoduledescriptors.append(s)

                    # The xmoduledescriptors included here are only the ones that have scores.
                    section_description = {'section_descriptor': s, 'xmoduledescriptors': filter(lambda child: child.has_score, xmoduledescriptors)}

                    section_format = s.lms.format
                    graded_sections[section_format] = graded_sections.get(section_format, []) + [section_description]

                    all_descriptors.extend(xmoduledescriptors)
                    all_descriptors.append(s)

        return {'graded_sections': graded_sections,
                 'all_descriptors': all_descriptors, }


    @staticmethod
    def make_id(org, course, url_name):
        return '/'.join([org, course, url_name])

    @staticmethod
    def id_to_location(course_id):
        '''Convert the given course_id (org/course/name) to a location object.
        Throws ValueError if course_id is of the wrong format.
        '''
        org, course, name = course_id.split('/')
        return Location('i4x', org, course, 'course', name)

    @staticmethod
    def location_to_id(location):
        '''Convert a location of a course to a course_id.  If location category
        is not "course", raise a ValueError.

        location: something that can be passed to Location
        '''
        loc = Location(location)
        if loc.category != "course":
            raise ValueError("{0} is not a course location".format(loc))
        return "/".join([loc.org, loc.course, loc.name])

    @property
    def id(self):
        """Return the course_id for this course"""
        return self.location_to_id(self.location)

    @property
    def start_date_text(self):
        if isinstance(self.advertised_start, basestring):
            return self.advertised_start
        elif self.advertised_start is None and self.start is None:
            return 'TBD'
        else:
            return time.strftime("%b %d, %Y", self.advertised_start or self.start)

    @property
    def end_date_text(self):
        return time.strftime("%b %d, %Y", self.end)

    @property
    def forum_posts_allowed(self):
        try:
            blackout_periods = [(parse_time(start), parse_time(end))
                                for start, end
                                in self.discussion_blackouts]
            now = time.gmtime()
            for start, end in blackout_periods:
                if start <= now <= end:
                    return False
        except:
            log.exception("Error parsing discussion_blackouts for course {0}".format(self.id))

        return True

    class TestCenterExam(object):
        def __init__(self, course_id, exam_name, exam_info):
            self.course_id = course_id
            self.exam_name = exam_name
            self.exam_info = exam_info
            self.exam_series_code = exam_info.get('Exam_Series_Code') or exam_name
            self.display_name = exam_info.get('Exam_Display_Name') or self.exam_series_code
            self.first_eligible_appointment_date = self._try_parse_time('First_Eligible_Appointment_Date')
            if self.first_eligible_appointment_date is None:
                raise ValueError("First appointment date must be specified")
            # TODO: If defaulting the last appointment date, it should be the
            # *end* of the same day, not the same time.  It's going to be used as the
            # end of the exam overall, so we don't want the exam to disappear too soon.
            # It's also used optionally as the registration end date, so time matters there too.
            self.last_eligible_appointment_date = self._try_parse_time('Last_Eligible_Appointment_Date')   # or self.first_eligible_appointment_date
            if self.last_eligible_appointment_date is None:
                raise ValueError("Last appointment date must be specified")
            self.registration_start_date = self._try_parse_time('Registration_Start_Date') or time.gmtime(0)
            self.registration_end_date = self._try_parse_time('Registration_End_Date') or self.last_eligible_appointment_date
            # do validation within the exam info:
            if self.registration_start_date > self.registration_end_date:
                raise ValueError("Registration start date must be before registration end date")
            if self.first_eligible_appointment_date > self.last_eligible_appointment_date:
                raise ValueError("First appointment date must be before last appointment date")
            if self.registration_end_date > self.last_eligible_appointment_date:
                raise ValueError("Registration end date must be before last appointment date")
            self.exam_url = exam_info.get('Exam_URL')

        def _try_parse_time(self, key):
            """
            Parse an optional metadata key containing a time: if present, complain
            if it doesn't parse.
            Return None if not present or invalid.
            """
            if key in self.exam_info:
                try:
                    return parse_time(self.exam_info[key])
                except ValueError as e:
                    msg = "Exam {0} in course {1} loaded with a bad exam_info key '{2}': '{3}'".format(self.exam_name, self.course_id, self.exam_info[key], e)
                    log.warning(msg)
                return None

        def has_started(self):
            return time.gmtime() > self.first_eligible_appointment_date

        def has_ended(self):
            return time.gmtime() > self.last_eligible_appointment_date

        def has_started_registration(self):
            return time.gmtime() > self.registration_start_date

        def has_ended_registration(self):
            return time.gmtime() > self.registration_end_date

        def is_registering(self):
            now = time.gmtime()
            return now >= self.registration_start_date and now <= self.registration_end_date

        @property
        def first_eligible_appointment_date_text(self):
            return time.strftime("%b %d, %Y", self.first_eligible_appointment_date)

        @property
        def last_eligible_appointment_date_text(self):
            return time.strftime("%b %d, %Y", self.last_eligible_appointment_date)

        @property
        def registration_end_date_text(self):
            return time.strftime("%b %d, %Y at %H:%M UTC", self.registration_end_date)

    @property
    def current_test_center_exam(self):
        exams = [exam for exam in self.test_center_exams if exam.has_started_registration() and not exam.has_ended()]
        if len(exams) > 1:
            # TODO: output some kind of warning.  This should already be
            # caught if we decide to do validation at load time.
            return exams[0]
        elif len(exams) == 1:
            return exams[0]
        else:
            return None

    def get_test_center_exam(self, exam_series_code):
        exams = [exam for exam in self.test_center_exams if exam.exam_series_code == exam_series_code]
        return exams[0] if len(exams) == 1 else None

    @property
    def title(self):
        return self.display_name

    @property
    def number(self):
        return self.location.course

    @property
    def org(self):
        return self.location.org<|MERGE_RESOLUTION|>--- conflicted
+++ resolved
@@ -225,13 +225,8 @@
         # NOTE (THK): This is a last-minute addition for Fall 2012 launch to dynamically
         #   disable the syllabus content for courses that do not provide a syllabus
         self.syllabus_present = self.system.resources_fs.exists(path('syllabus'))
-<<<<<<< HEAD
-
+        self._grading_policy = {}
         self.set_grading_policy(self.grading_policy)
-=======
-        self._grading_policy = {}
-        self.set_grading_policy(self.definition['data'].get('grading_policy', None))
->>>>>>> cde4cdf8
 
         self.test_center_exams = []
         test_center_info = self.testcenter_info
@@ -300,15 +295,9 @@
         grading_policy.update(course_policy)
 
         # Here is where we should parse any configurations, so that we can fail early
-<<<<<<< HEAD
-        grading_policy['RAW_GRADER'] = grading_policy['GRADER']  # used for cms access
-        grading_policy['GRADER'] = grader_from_conf(grading_policy['GRADER'])
-        self._grading_policy = grading_policy
-=======
         # Use setters so that side effecting to .definitions works
         self.raw_grader = grading_policy['GRADER']  # used for cms access
         self.grade_cutoffs = grading_policy['GRADE_CUTOFFS']
->>>>>>> cde4cdf8
 
     @classmethod
     def read_grading_policy(cls, paths, system):
