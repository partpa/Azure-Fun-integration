"""
This is the default template for our main set of AWS servers. This does NOT
cover the content machines, which use content.py

Common traits:
* Use memcached, and cache-backed sessions
* Use a MySQL 5.1 database
"""

# We intentionally define lots of variables that aren't used, and
# want to import all variables from base settings files
# pylint: disable=wildcard-import, unused-wildcard-import

# Pylint gets confused by path.py instances, which report themselves as class
# objects. As a result, pylint applies the wrong regex in validating names,
# and throws spurious errors. Therefore, we disable invalid-name checking.
# pylint: disable=invalid-name

import datetime
import json
import warnings

import dateutil

from .common import *
from openedx.core.lib.logsettings import get_logger_config
import os

from path import Path as path
from xmodule.modulestore.modulestore_settings import convert_module_store_setting_if_needed


# SERVICE_VARIANT specifies name of the variant used, which decides what JSON
# configuration files are read during startup.
SERVICE_VARIANT = os.environ.get('SERVICE_VARIANT', None)

# CONFIG_ROOT specifies the directory where the JSON configuration
# files are expected to be found. If not specified, use the project
# directory.
CONFIG_ROOT = path(os.environ.get('CONFIG_ROOT', ENV_ROOT))

# CONFIG_PREFIX specifies the prefix of the JSON configuration files,
# based on the service variant. If no variant is use, don't use a
# prefix.
CONFIG_PREFIX = SERVICE_VARIANT + "." if SERVICE_VARIANT else ""


################################ ALWAYS THE SAME ##############################

DEBUG = False
DEFAULT_TEMPLATE_ENGINE['OPTIONS']['debug'] = False

EMAIL_BACKEND = 'django_ses.SESBackend'
SESSION_ENGINE = 'django.contrib.sessions.backends.cache'

# IMPORTANT: With this enabled, the server must always be behind a proxy that
# strips the header HTTP_X_FORWARDED_PROTO from client requests. Otherwise,
# a user can fool our server into thinking it was an https connection.
# See
# https://docs.djangoproject.com/en/dev/ref/settings/#secure-proxy-ssl-header
# for other warnings.
SECURE_PROXY_SSL_HEADER = ('HTTP_X_FORWARDED_PROTO', 'https')

###################################### CELERY  ################################

# Don't use a connection pool, since connections are dropped by ELB.
BROKER_POOL_LIMIT = 0
BROKER_CONNECTION_TIMEOUT = 1

# For the Result Store, use the django cache named 'celery'
CELERY_RESULT_BACKEND = 'djcelery.backends.cache:CacheBackend'

# When the broker is behind an ELB, use a heartbeat to refresh the
# connection and to detect if it has been dropped.
BROKER_HEARTBEAT = 10.0
BROKER_HEARTBEAT_CHECKRATE = 2

# Each worker should only fetch one message at a time
CELERYD_PREFETCH_MULTIPLIER = 1

# Rename the exchange and queues for each variant

QUEUE_VARIANT = CONFIG_PREFIX.lower()

CELERY_DEFAULT_EXCHANGE = 'edx.{0}core'.format(QUEUE_VARIANT)

HIGH_PRIORITY_QUEUE = 'edx.{0}core.high'.format(QUEUE_VARIANT)
DEFAULT_PRIORITY_QUEUE = 'edx.{0}core.default'.format(QUEUE_VARIANT)
LOW_PRIORITY_QUEUE = 'edx.{0}core.low'.format(QUEUE_VARIANT)
HIGH_MEM_QUEUE = 'edx.{0}core.high_mem'.format(QUEUE_VARIANT)

CELERY_DEFAULT_QUEUE = DEFAULT_PRIORITY_QUEUE
CELERY_DEFAULT_ROUTING_KEY = DEFAULT_PRIORITY_QUEUE

CELERY_QUEUES = {
    HIGH_PRIORITY_QUEUE: {},
    LOW_PRIORITY_QUEUE: {},
    DEFAULT_PRIORITY_QUEUE: {},
    HIGH_MEM_QUEUE: {},
}

CELERY_ROUTES = "{}celery.Router".format(QUEUE_VARIANT)

# If we're a worker on the high_mem queue, set ourselves to die after processing
# one request to avoid having memory leaks take down the worker server. This env
# var is set in /etc/init/edx-workers.conf -- this should probably be replaced
# with some celery API call to see what queue we started listening to, but I
# don't know what that call is or if it's active at this point in the code.
if os.environ.get('QUEUE') == 'high_mem':
    CELERYD_MAX_TASKS_PER_CHILD = 1

CELERYBEAT_SCHEDULE = {}  # For scheduling tasks, entries can be added to this dict

########################## NON-SECURE ENV CONFIG ##############################
# Things like server locations, ports, etc.

with open(CONFIG_ROOT / CONFIG_PREFIX + "env.json") as env_file:
    ENV_TOKENS = json.load(env_file)

# STATIC_ROOT specifies the directory where static files are
# collected
STATIC_ROOT_BASE = ENV_TOKENS.get('STATIC_ROOT_BASE', None)
if STATIC_ROOT_BASE:
    STATIC_ROOT = path(STATIC_ROOT_BASE)


# STATIC_URL_BASE specifies the base url to use for static files
STATIC_URL_BASE = ENV_TOKENS.get('STATIC_URL_BASE', None)
if STATIC_URL_BASE:
    # collectstatic will fail if STATIC_URL is a unicode string
    STATIC_URL = STATIC_URL_BASE.encode('ascii')
    if not STATIC_URL.endswith("/"):
        STATIC_URL += "/"

# DEFAULT_COURSE_ABOUT_IMAGE_URL specifies the default image to show for courses that don't provide one
DEFAULT_COURSE_ABOUT_IMAGE_URL = ENV_TOKENS.get('DEFAULT_COURSE_ABOUT_IMAGE_URL', DEFAULT_COURSE_ABOUT_IMAGE_URL)

# MEDIA_ROOT specifies the directory where user-uploaded files are stored.
MEDIA_ROOT = ENV_TOKENS.get('MEDIA_ROOT', MEDIA_ROOT)
MEDIA_URL = ENV_TOKENS.get('MEDIA_URL', MEDIA_URL)

PLATFORM_NAME = ENV_TOKENS.get('PLATFORM_NAME', PLATFORM_NAME)
# For displaying on the receipt. At Stanford PLATFORM_NAME != MERCHANT_NAME, but PLATFORM_NAME is a fine default
PLATFORM_TWITTER_ACCOUNT = ENV_TOKENS.get('PLATFORM_TWITTER_ACCOUNT', PLATFORM_TWITTER_ACCOUNT)
PLATFORM_FACEBOOK_ACCOUNT = ENV_TOKENS.get('PLATFORM_FACEBOOK_ACCOUNT', PLATFORM_FACEBOOK_ACCOUNT)

SOCIAL_SHARING_SETTINGS = ENV_TOKENS.get('SOCIAL_SHARING_SETTINGS', SOCIAL_SHARING_SETTINGS)

# Social media links for the page footer
SOCIAL_MEDIA_FOOTER_URLS = ENV_TOKENS.get('SOCIAL_MEDIA_FOOTER_URLS', SOCIAL_MEDIA_FOOTER_URLS)

CC_MERCHANT_NAME = ENV_TOKENS.get('CC_MERCHANT_NAME', PLATFORM_NAME)
EMAIL_BACKEND = ENV_TOKENS.get('EMAIL_BACKEND', EMAIL_BACKEND)
EMAIL_FILE_PATH = ENV_TOKENS.get('EMAIL_FILE_PATH', None)
EMAIL_HOST = ENV_TOKENS.get('EMAIL_HOST', 'localhost')  # django default is localhost
EMAIL_PORT = ENV_TOKENS.get('EMAIL_PORT', 25)  # django default is 25
EMAIL_USE_TLS = ENV_TOKENS.get('EMAIL_USE_TLS', False)  # django default is False
SITE_NAME = ENV_TOKENS['SITE_NAME']
HTTPS = ENV_TOKENS.get('HTTPS', HTTPS)
SESSION_ENGINE = ENV_TOKENS.get('SESSION_ENGINE', SESSION_ENGINE)
SESSION_COOKIE_DOMAIN = ENV_TOKENS.get('SESSION_COOKIE_DOMAIN')
SESSION_COOKIE_HTTPONLY = ENV_TOKENS.get('SESSION_COOKIE_HTTPONLY', True)
SESSION_COOKIE_SECURE = ENV_TOKENS.get('SESSION_COOKIE_SECURE', SESSION_COOKIE_SECURE)
SESSION_SAVE_EVERY_REQUEST = ENV_TOKENS.get('SESSION_SAVE_EVERY_REQUEST', SESSION_SAVE_EVERY_REQUEST)

AWS_SES_REGION_NAME = ENV_TOKENS.get('AWS_SES_REGION_NAME', 'us-east-1')
AWS_SES_REGION_ENDPOINT = ENV_TOKENS.get('AWS_SES_REGION_ENDPOINT', 'email.us-east-1.amazonaws.com')

REGISTRATION_EXTRA_FIELDS = ENV_TOKENS.get('REGISTRATION_EXTRA_FIELDS', REGISTRATION_EXTRA_FIELDS)
REGISTRATION_EXTENSION_FORM = ENV_TOKENS.get('REGISTRATION_EXTENSION_FORM', REGISTRATION_EXTENSION_FORM)
REGISTRATION_EMAIL_PATTERNS_ALLOWED = ENV_TOKENS.get('REGISTRATION_EMAIL_PATTERNS_ALLOWED')

# Set the names of cookies shared with the marketing site
# These have the same cookie domain as the session, which in production
# usually includes subdomains.
EDXMKTG_LOGGED_IN_COOKIE_NAME = ENV_TOKENS.get('EDXMKTG_LOGGED_IN_COOKIE_NAME', EDXMKTG_LOGGED_IN_COOKIE_NAME)
EDXMKTG_USER_INFO_COOKIE_NAME = ENV_TOKENS.get('EDXMKTG_USER_INFO_COOKIE_NAME', EDXMKTG_USER_INFO_COOKIE_NAME)

LMS_ROOT_URL = ENV_TOKENS.get('LMS_ROOT_URL')

ENV_FEATURES = ENV_TOKENS.get('FEATURES', {})
for feature, value in ENV_FEATURES.items():
    FEATURES[feature] = value

# Backward compatibility for deprecated feature names
if 'ENABLE_S3_GRADE_DOWNLOADS' in FEATURES:
    warnings.warn(
        "'ENABLE_S3_GRADE_DOWNLOADS' is deprecated. Please use 'ENABLE_GRADE_DOWNLOADS' instead",
        DeprecationWarning,
    )
    FEATURES['ENABLE_GRADE_DOWNLOADS'] = FEATURES['ENABLE_S3_GRADE_DOWNLOADS']

CMS_BASE = ENV_TOKENS.get('CMS_BASE', 'studio.edx.org')

ALLOWED_HOSTS = [
    # TODO: bbeggs remove this before prod, temp fix to get load testing running
    "*",
    ENV_TOKENS.get('LMS_BASE'),
    FEATURES['PREVIEW_LMS_BASE'],
]

# allow for environments to specify what cookie name our login subsystem should use
# this is to fix a bug regarding simultaneous logins between edx.org and edge.edx.org which can
# happen with some browsers (e.g. Firefox)
if ENV_TOKENS.get('SESSION_COOKIE_NAME', None):
    # NOTE, there's a bug in Django (http://bugs.python.org/issue18012) which necessitates this being a str()
    SESSION_COOKIE_NAME = str(ENV_TOKENS.get('SESSION_COOKIE_NAME'))

BOOK_URL = ENV_TOKENS['BOOK_URL']
LOG_DIR = ENV_TOKENS['LOG_DIR']

CACHES = ENV_TOKENS['CACHES']
# Cache used for location mapping -- called many times with the same key/value
# in a given request.
if 'loc_cache' not in CACHES:
    CACHES['loc_cache'] = {
        'BACKEND': 'django.core.cache.backends.locmem.LocMemCache',
        'LOCATION': 'edx_location_mem_cache',
    }

# Email overrides
DEFAULT_FROM_EMAIL = ENV_TOKENS.get('DEFAULT_FROM_EMAIL', DEFAULT_FROM_EMAIL)
DEFAULT_FEEDBACK_EMAIL = ENV_TOKENS.get('DEFAULT_FEEDBACK_EMAIL', DEFAULT_FEEDBACK_EMAIL)
ADMINS = ENV_TOKENS.get('ADMINS', ADMINS)
SERVER_EMAIL = ENV_TOKENS.get('SERVER_EMAIL', SERVER_EMAIL)
TECH_SUPPORT_EMAIL = ENV_TOKENS.get('TECH_SUPPORT_EMAIL', TECH_SUPPORT_EMAIL)
CONTACT_EMAIL = ENV_TOKENS.get('CONTACT_EMAIL', CONTACT_EMAIL)
BUGS_EMAIL = ENV_TOKENS.get('BUGS_EMAIL', BUGS_EMAIL)
PAYMENT_SUPPORT_EMAIL = ENV_TOKENS.get('PAYMENT_SUPPORT_EMAIL', PAYMENT_SUPPORT_EMAIL)
FINANCE_EMAIL = ENV_TOKENS.get('FINANCE_EMAIL', FINANCE_EMAIL)
UNIVERSITY_EMAIL = ENV_TOKENS.get('UNIVERSITY_EMAIL', UNIVERSITY_EMAIL)
PRESS_EMAIL = ENV_TOKENS.get('PRESS_EMAIL', PRESS_EMAIL)

CONTACT_MAILING_ADDRESS = ENV_TOKENS.get('CONTACT_MAILING_ADDRESS', CONTACT_MAILING_ADDRESS)

# Currency
PAID_COURSE_REGISTRATION_CURRENCY = ENV_TOKENS.get('PAID_COURSE_REGISTRATION_CURRENCY',
                                                   PAID_COURSE_REGISTRATION_CURRENCY)

# Payment Report Settings
PAYMENT_REPORT_GENERATOR_GROUP = ENV_TOKENS.get('PAYMENT_REPORT_GENERATOR_GROUP', PAYMENT_REPORT_GENERATOR_GROUP)

# Bulk Email overrides
BULK_EMAIL_DEFAULT_FROM_EMAIL = ENV_TOKENS.get('BULK_EMAIL_DEFAULT_FROM_EMAIL', BULK_EMAIL_DEFAULT_FROM_EMAIL)
BULK_EMAIL_EMAILS_PER_TASK = ENV_TOKENS.get('BULK_EMAIL_EMAILS_PER_TASK', BULK_EMAIL_EMAILS_PER_TASK)
BULK_EMAIL_DEFAULT_RETRY_DELAY = ENV_TOKENS.get('BULK_EMAIL_DEFAULT_RETRY_DELAY', BULK_EMAIL_DEFAULT_RETRY_DELAY)
BULK_EMAIL_MAX_RETRIES = ENV_TOKENS.get('BULK_EMAIL_MAX_RETRIES', BULK_EMAIL_MAX_RETRIES)
BULK_EMAIL_INFINITE_RETRY_CAP = ENV_TOKENS.get('BULK_EMAIL_INFINITE_RETRY_CAP', BULK_EMAIL_INFINITE_RETRY_CAP)
BULK_EMAIL_LOG_SENT_EMAILS = ENV_TOKENS.get('BULK_EMAIL_LOG_SENT_EMAILS', BULK_EMAIL_LOG_SENT_EMAILS)
BULK_EMAIL_RETRY_DELAY_BETWEEN_SENDS = ENV_TOKENS.get(
    'BULK_EMAIL_RETRY_DELAY_BETWEEN_SENDS',
    BULK_EMAIL_RETRY_DELAY_BETWEEN_SENDS
)
# We want Bulk Email running on the high-priority queue, so we define the
# routing key that points to it. At the moment, the name is the same.
# We have to reset the value here, since we have changed the value of the queue name.
BULK_EMAIL_ROUTING_KEY = ENV_TOKENS.get('BULK_EMAIL_ROUTING_KEY', HIGH_PRIORITY_QUEUE)

# We can run smaller jobs on the low priority queue. See note above for why
# we have to reset the value here.
BULK_EMAIL_ROUTING_KEY_SMALL_JOBS = ENV_TOKENS.get('BULK_EMAIL_ROUTING_KEY_SMALL_JOBS', LOW_PRIORITY_QUEUE)

# Queue to use for updating persistent grades
RECALCULATE_GRADES_ROUTING_KEY = ENV_TOKENS.get('RECALCULATE_GRADES_ROUTING_KEY', LOW_PRIORITY_QUEUE)

# Allow CELERY_QUEUES to be overwritten by ENV_TOKENS,
ENV_CELERY_QUEUES = ENV_TOKENS.get('CELERY_QUEUES', None)
if ENV_CELERY_QUEUES:
    CELERY_QUEUES = {queue: {} for queue in ENV_CELERY_QUEUES}

# Then add alternate environment queues
ALTERNATE_QUEUE_ENVS = ENV_TOKENS.get('ALTERNATE_WORKER_QUEUES', '').split()
ALTERNATE_QUEUES = [
    DEFAULT_PRIORITY_QUEUE.replace(QUEUE_VARIANT, alternate + '.')
    for alternate in ALTERNATE_QUEUE_ENVS
]
CELERY_QUEUES.update(
    {
        alternate: {}
        for alternate in ALTERNATE_QUEUES
        if alternate not in CELERY_QUEUES.keys()
    }
)

# following setting is for backward compatibility
if ENV_TOKENS.get('COMPREHENSIVE_THEME_DIR', None):
    COMPREHENSIVE_THEME_DIR = ENV_TOKENS.get('COMPREHENSIVE_THEME_DIR')

COMPREHENSIVE_THEME_DIRS = ENV_TOKENS.get('COMPREHENSIVE_THEME_DIRS', COMPREHENSIVE_THEME_DIRS) or []

# COMPREHENSIVE_THEME_LOCALE_PATHS contain the paths to themes locale directories e.g.
# "COMPREHENSIVE_THEME_LOCALE_PATHS" : [
#        "/edx/src/edx-themes/conf/locale"
#    ],
COMPREHENSIVE_THEME_LOCALE_PATHS = ENV_TOKENS.get('COMPREHENSIVE_THEME_LOCALE_PATHS', [])

DEFAULT_SITE_THEME = ENV_TOKENS.get('DEFAULT_SITE_THEME', DEFAULT_SITE_THEME)
ENABLE_COMPREHENSIVE_THEMING = ENV_TOKENS.get('ENABLE_COMPREHENSIVE_THEMING', ENABLE_COMPREHENSIVE_THEMING)

# Marketing link overrides
MKTG_URL_LINK_MAP.update(ENV_TOKENS.get('MKTG_URL_LINK_MAP', {}))

SUPPORT_SITE_LINK = ENV_TOKENS.get('SUPPORT_SITE_LINK', SUPPORT_SITE_LINK)

# Mobile store URL overrides
MOBILE_STORE_URLS = ENV_TOKENS.get('MOBILE_STORE_URLS', MOBILE_STORE_URLS)

# Timezone overrides
TIME_ZONE = ENV_TOKENS.get('TIME_ZONE', TIME_ZONE)

# Translation overrides
LANGUAGES = ENV_TOKENS.get('LANGUAGES', LANGUAGES)
LANGUAGE_DICT = dict(LANGUAGES)
LANGUAGE_CODE = ENV_TOKENS.get('LANGUAGE_CODE', LANGUAGE_CODE)
USE_I18N = ENV_TOKENS.get('USE_I18N', USE_I18N)

# Additional installed apps
for app in ENV_TOKENS.get('ADDL_INSTALLED_APPS', []):
    INSTALLED_APPS += (app,)

WIKI_ENABLED = ENV_TOKENS.get('WIKI_ENABLED', WIKI_ENABLED)
local_loglevel = ENV_TOKENS.get('LOCAL_LOGLEVEL', 'INFO')

LOGGING = get_logger_config(LOG_DIR,
                            logging_env=ENV_TOKENS['LOGGING_ENV'],
                            local_loglevel=local_loglevel,
                            debug=False,
                            service_variant=SERVICE_VARIANT)

COURSE_LISTINGS = ENV_TOKENS.get('COURSE_LISTINGS', {})
VIRTUAL_UNIVERSITIES = ENV_TOKENS.get('VIRTUAL_UNIVERSITIES', [])
META_UNIVERSITIES = ENV_TOKENS.get('META_UNIVERSITIES', {})
COMMENTS_SERVICE_URL = ENV_TOKENS.get("COMMENTS_SERVICE_URL", '')
COMMENTS_SERVICE_KEY = ENV_TOKENS.get("COMMENTS_SERVICE_KEY", '')
CERT_QUEUE = ENV_TOKENS.get("CERT_QUEUE", 'test-pull')
ZENDESK_URL = ENV_TOKENS.get('ZENDESK_URL', ZENDESK_URL)
FEEDBACK_SUBMISSION_EMAIL = ENV_TOKENS.get("FEEDBACK_SUBMISSION_EMAIL")
MKTG_URLS = ENV_TOKENS.get('MKTG_URLS', MKTG_URLS)

# Badgr API
BADGR_API_TOKEN = ENV_TOKENS.get('BADGR_API_TOKEN', BADGR_API_TOKEN)
BADGR_BASE_URL = ENV_TOKENS.get('BADGR_BASE_URL', BADGR_BASE_URL)
BADGR_ISSUER_SLUG = ENV_TOKENS.get('BADGR_ISSUER_SLUG', BADGR_ISSUER_SLUG)
BADGR_TIMEOUT = ENV_TOKENS.get('BADGR_TIMEOUT', BADGR_TIMEOUT)

# git repo loading  environment
GIT_REPO_DIR = ENV_TOKENS.get('GIT_REPO_DIR', '/edx/var/edxapp/course_repos')
GIT_IMPORT_STATIC = ENV_TOKENS.get('GIT_IMPORT_STATIC', True)

for name, value in ENV_TOKENS.get("CODE_JAIL", {}).items():
    oldvalue = CODE_JAIL.get(name)
    if isinstance(oldvalue, dict):
        for subname, subvalue in value.items():
            oldvalue[subname] = subvalue
    else:
        CODE_JAIL[name] = value

COURSES_WITH_UNSAFE_CODE = ENV_TOKENS.get("COURSES_WITH_UNSAFE_CODE", [])

ASSET_IGNORE_REGEX = ENV_TOKENS.get('ASSET_IGNORE_REGEX', ASSET_IGNORE_REGEX)

# Event Tracking
if "TRACKING_IGNORE_URL_PATTERNS" in ENV_TOKENS:
    TRACKING_IGNORE_URL_PATTERNS = ENV_TOKENS.get("TRACKING_IGNORE_URL_PATTERNS")

# SSL external authentication settings
SSL_AUTH_EMAIL_DOMAIN = ENV_TOKENS.get("SSL_AUTH_EMAIL_DOMAIN", "MIT.EDU")
SSL_AUTH_DN_FORMAT_STRING = ENV_TOKENS.get(
    "SSL_AUTH_DN_FORMAT_STRING",
    "/C=US/ST=Massachusetts/O=Massachusetts Institute of Technology/OU=Client CA v1/CN={0}/emailAddress={1}"
)

# Django CAS external authentication settings
CAS_EXTRA_LOGIN_PARAMS = ENV_TOKENS.get("CAS_EXTRA_LOGIN_PARAMS", None)
if FEATURES.get('AUTH_USE_CAS'):
    CAS_SERVER_URL = ENV_TOKENS.get("CAS_SERVER_URL", None)
    AUTHENTICATION_BACKENDS = (
        'django.contrib.auth.backends.ModelBackend',
        'django_cas.backends.CASBackend',
    )
    INSTALLED_APPS += ('django_cas',)
    MIDDLEWARE_CLASSES += ('django_cas.middleware.CASMiddleware',)
    CAS_ATTRIBUTE_CALLBACK = ENV_TOKENS.get('CAS_ATTRIBUTE_CALLBACK', None)
    if CAS_ATTRIBUTE_CALLBACK:
        import importlib
        CAS_USER_DETAILS_RESOLVER = getattr(
            importlib.import_module(CAS_ATTRIBUTE_CALLBACK['module']),
            CAS_ATTRIBUTE_CALLBACK['function']
        )

# Video Caching. Pairing country codes with CDN URLs.
# Example: {'CN': 'http://api.xuetangx.com/edx/video?s3_url='}
VIDEO_CDN_URL = ENV_TOKENS.get('VIDEO_CDN_URL', {})

# Branded footer
FOOTER_OPENEDX_URL = ENV_TOKENS.get('FOOTER_OPENEDX_URL', FOOTER_OPENEDX_URL)
FOOTER_OPENEDX_LOGO_IMAGE = ENV_TOKENS.get('FOOTER_OPENEDX_LOGO_IMAGE', FOOTER_OPENEDX_LOGO_IMAGE)
FOOTER_ORGANIZATION_IMAGE = ENV_TOKENS.get('FOOTER_ORGANIZATION_IMAGE', FOOTER_ORGANIZATION_IMAGE)
FOOTER_CACHE_TIMEOUT = ENV_TOKENS.get('FOOTER_CACHE_TIMEOUT', FOOTER_CACHE_TIMEOUT)
FOOTER_BROWSER_CACHE_MAX_AGE = ENV_TOKENS.get('FOOTER_BROWSER_CACHE_MAX_AGE', FOOTER_BROWSER_CACHE_MAX_AGE)

# Credit notifications settings
NOTIFICATION_EMAIL_CSS = ENV_TOKENS.get('NOTIFICATION_EMAIL_CSS', NOTIFICATION_EMAIL_CSS)
NOTIFICATION_EMAIL_EDX_LOGO = ENV_TOKENS.get('NOTIFICATION_EMAIL_EDX_LOGO', NOTIFICATION_EMAIL_EDX_LOGO)

# Determines whether the CSRF token can be transported on
# unencrypted channels. It is set to False here for backward compatibility,
# but it is highly recommended that this is True for enviroments accessed
# by end users.
CSRF_COOKIE_SECURE = ENV_TOKENS.get('CSRF_COOKIE_SECURE', False)

############# CORS headers for cross-domain requests #################

if FEATURES.get('ENABLE_CORS_HEADERS') or FEATURES.get('ENABLE_CROSS_DOMAIN_CSRF_COOKIE'):
    CORS_ALLOW_CREDENTIALS = True
    CORS_ORIGIN_WHITELIST = ENV_TOKENS.get('CORS_ORIGIN_WHITELIST', ())
    CORS_ORIGIN_ALLOW_ALL = ENV_TOKENS.get('CORS_ORIGIN_ALLOW_ALL', False)
    CORS_ALLOW_INSECURE = ENV_TOKENS.get('CORS_ALLOW_INSECURE', False)

    # If setting a cross-domain cookie, it's really important to choose
    # a name for the cookie that is DIFFERENT than the cookies used
    # by each subdomain.  For example, suppose the applications
    # at these subdomains are configured to use the following cookie names:
    #
    # 1) foo.example.com --> "csrftoken"
    # 2) baz.example.com --> "csrftoken"
    # 3) bar.example.com --> "csrftoken"
    #
    # For the cross-domain version of the CSRF cookie, you need to choose
    # a name DIFFERENT than "csrftoken"; otherwise, the new token configured
    # for ".example.com" could conflict with the other cookies,
    # non-deterministically causing 403 responses.
    #
    # Because of the way Django stores cookies, the cookie name MUST
    # be a `str`, not unicode.  Otherwise there will `TypeError`s will be raised
    # when Django tries to call the unicode `translate()` method with the wrong
    # number of parameters.
    CROSS_DOMAIN_CSRF_COOKIE_NAME = str(ENV_TOKENS.get('CROSS_DOMAIN_CSRF_COOKIE_NAME'))

    # When setting the domain for the "cross-domain" version of the CSRF
    # cookie, you should choose something like: ".example.com"
    # (note the leading dot), where both the referer and the host
    # are subdomains of "example.com".
    #
    # Browser security rules require that
    # the cookie domain matches the domain of the server; otherwise
    # the cookie won't get set.  And once the cookie gets set, the client
    # needs to be on a domain that matches the cookie domain, otherwise
    # the client won't be able to read the cookie.
    CROSS_DOMAIN_CSRF_COOKIE_DOMAIN = ENV_TOKENS.get('CROSS_DOMAIN_CSRF_COOKIE_DOMAIN')


# Field overrides. To use the IDDE feature, add
# 'courseware.student_field_overrides.IndividualStudentOverrideProvider'.
FIELD_OVERRIDE_PROVIDERS = tuple(ENV_TOKENS.get('FIELD_OVERRIDE_PROVIDERS', []))

############################## SECURE AUTH ITEMS ###############
# Secret things: passwords, access keys, etc.

with open(CONFIG_ROOT / CONFIG_PREFIX + "auth.json") as auth_file:
    AUTH_TOKENS = json.load(auth_file)

############### XBlock filesystem field config ##########
if 'DJFS' in AUTH_TOKENS and AUTH_TOKENS['DJFS'] is not None:
    DJFS = AUTH_TOKENS['DJFS']

############### Module Store Items ##########
HOSTNAME_MODULESTORE_DEFAULT_MAPPINGS = ENV_TOKENS.get('HOSTNAME_MODULESTORE_DEFAULT_MAPPINGS', {})
# PREVIEW DOMAIN must be present in HOSTNAME_MODULESTORE_DEFAULT_MAPPINGS for the preview to show draft changes
if 'PREVIEW_LMS_BASE' in FEATURES and FEATURES['PREVIEW_LMS_BASE'] != '':
    PREVIEW_DOMAIN = FEATURES['PREVIEW_LMS_BASE'].split(':')[0]
    # update dictionary with preview domain regex
    HOSTNAME_MODULESTORE_DEFAULT_MAPPINGS.update({
        PREVIEW_DOMAIN: 'draft-preferred'
    })

MODULESTORE_FIELD_OVERRIDE_PROVIDERS = ENV_TOKENS.get(
    'MODULESTORE_FIELD_OVERRIDE_PROVIDERS',
    MODULESTORE_FIELD_OVERRIDE_PROVIDERS
)

XBLOCK_FIELD_DATA_WRAPPERS = ENV_TOKENS.get(
    'XBLOCK_FIELD_DATA_WRAPPERS',
    XBLOCK_FIELD_DATA_WRAPPERS
)

############### Mixed Related(Secure/Not-Secure) Items ##########
LMS_SEGMENT_KEY = AUTH_TOKENS.get('SEGMENT_KEY')

CC_PROCESSOR_NAME = AUTH_TOKENS.get('CC_PROCESSOR_NAME', CC_PROCESSOR_NAME)
CC_PROCESSOR = AUTH_TOKENS.get('CC_PROCESSOR', CC_PROCESSOR)

SECRET_KEY = AUTH_TOKENS['SECRET_KEY']

AWS_ACCESS_KEY_ID = AUTH_TOKENS["AWS_ACCESS_KEY_ID"]
if AWS_ACCESS_KEY_ID == "":
    AWS_ACCESS_KEY_ID = None

AWS_SECRET_ACCESS_KEY = AUTH_TOKENS["AWS_SECRET_ACCESS_KEY"]
if AWS_SECRET_ACCESS_KEY == "":
    AWS_SECRET_ACCESS_KEY = None

AWS_STORAGE_BUCKET_NAME = AUTH_TOKENS.get('AWS_STORAGE_BUCKET_NAME', 'edxuploads')

#
# To support Azure Storage via the Django-Storages library
#
AZURE_ACCOUNT_NAME = AUTH_TOKENS.get('AZURE_ACCOUNT_NAME', None)
AZURE_ACCOUNT_KEY = AUTH_TOKENS.get('AZURE_ACCOUNT_KEY', None)
AZURE_CONTAINER = AUTH_TOKENS.get('AZURE_CONTAINER', None)

# Disabling querystring auth instructs Boto to exclude the querystring parameters (e.g. signature, access key) it
# normally appends to every returned URL.
AWS_QUERYSTRING_AUTH = AUTH_TOKENS.get('AWS_QUERYSTRING_AUTH', True)
AWS_S3_CUSTOM_DOMAIN = AUTH_TOKENS.get('AWS_S3_CUSTOM_DOMAIN', 'edxuploads.s3.amazonaws.com')

if AUTH_TOKENS.get('DEFAULT_FILE_STORAGE'):
    DEFAULT_FILE_STORAGE = AUTH_TOKENS.get('DEFAULT_FILE_STORAGE')
elif AWS_ACCESS_KEY_ID and AWS_SECRET_ACCESS_KEY:
    DEFAULT_FILE_STORAGE = 'storages.backends.s3boto.S3BotoStorage'
elif AZURE_ACCOUNT_NAME and AZURE_ACCOUNT_KEY and AZURE_CONTAINER:
    DEFAULT_FILE_STORAGE = 'openedx.core.storage.AzureStorageExtended'
else:
    DEFAULT_FILE_STORAGE = 'django.core.files.storage.FileSystemStorage'

# Specific setting for the File Upload Service to store media in a bucket.
FILE_UPLOAD_STORAGE_BUCKET_NAME = ENV_TOKENS.get('FILE_UPLOAD_STORAGE_BUCKET_NAME', FILE_UPLOAD_STORAGE_BUCKET_NAME)
FILE_UPLOAD_STORAGE_PREFIX = ENV_TOKENS.get('FILE_UPLOAD_STORAGE_PREFIX', FILE_UPLOAD_STORAGE_PREFIX)

# If there is a database called 'read_replica', you can use the use_read_replica_if_available
# function in util/query.py, which is useful for very large database reads
DATABASES = AUTH_TOKENS['DATABASES']

# The normal database user does not have enough permissions to run migrations.
# Migrations are run with separate credentials, given as DB_MIGRATION_*
# environment variables
for name, database in DATABASES.items():
    if name != 'read_replica':
        database.update({
            'ENGINE': os.environ.get('DB_MIGRATION_ENGINE', database['ENGINE']),
            'USER': os.environ.get('DB_MIGRATION_USER', database['USER']),
            'PASSWORD': os.environ.get('DB_MIGRATION_PASS', database['PASSWORD']),
            'NAME': os.environ.get('DB_MIGRATION_NAME', database['NAME']),
            'HOST': os.environ.get('DB_MIGRATION_HOST', database['HOST']),
            'PORT': os.environ.get('DB_MIGRATION_PORT', database['PORT']),
        })

XQUEUE_INTERFACE = AUTH_TOKENS['XQUEUE_INTERFACE']

# Get the MODULESTORE from auth.json, but if it doesn't exist,
# use the one from common.py
MODULESTORE = convert_module_store_setting_if_needed(AUTH_TOKENS.get('MODULESTORE', MODULESTORE))
CONTENTSTORE = AUTH_TOKENS.get('CONTENTSTORE', CONTENTSTORE)
DOC_STORE_CONFIG = AUTH_TOKENS.get('DOC_STORE_CONFIG', DOC_STORE_CONFIG)
MONGODB_LOG = AUTH_TOKENS.get('MONGODB_LOG', {})

EMAIL_HOST_USER = AUTH_TOKENS.get('EMAIL_HOST_USER', '')  # django default is ''
EMAIL_HOST_PASSWORD = AUTH_TOKENS.get('EMAIL_HOST_PASSWORD', '')  # django default is ''

# Datadog for events!
DATADOG = AUTH_TOKENS.get("DATADOG", {})
DATADOG.update(ENV_TOKENS.get("DATADOG", {}))

# TODO: deprecated (compatibility with previous settings)
if 'DATADOG_API' in AUTH_TOKENS:
    DATADOG['api_key'] = AUTH_TOKENS['DATADOG_API']

# Analytics dashboard server
ANALYTICS_SERVER_URL = ENV_TOKENS.get("ANALYTICS_SERVER_URL")
ANALYTICS_API_KEY = AUTH_TOKENS.get("ANALYTICS_API_KEY", "")

# Analytics data source
ANALYTICS_DATA_URL = ENV_TOKENS.get("ANALYTICS_DATA_URL", ANALYTICS_DATA_URL)
ANALYTICS_DATA_TOKEN = AUTH_TOKENS.get("ANALYTICS_DATA_TOKEN", ANALYTICS_DATA_TOKEN)

# Analytics Dashboard
ANALYTICS_DASHBOARD_URL = ENV_TOKENS.get("ANALYTICS_DASHBOARD_URL", ANALYTICS_DASHBOARD_URL)
ANALYTICS_DASHBOARD_NAME = ENV_TOKENS.get("ANALYTICS_DASHBOARD_NAME", PLATFORM_NAME + " Insights")

# Mailchimp New User List
MAILCHIMP_NEW_USER_LIST_ID = ENV_TOKENS.get("MAILCHIMP_NEW_USER_LIST_ID")

# Zendesk
ZENDESK_USER = AUTH_TOKENS.get("ZENDESK_USER")
ZENDESK_API_KEY = AUTH_TOKENS.get("ZENDESK_API_KEY")

# API Key for inbound requests from Notifier service
EDX_API_KEY = AUTH_TOKENS.get("EDX_API_KEY")

# Celery Broker
CELERY_BROKER_TRANSPORT = ENV_TOKENS.get("CELERY_BROKER_TRANSPORT", "")
CELERY_BROKER_HOSTNAME = ENV_TOKENS.get("CELERY_BROKER_HOSTNAME", "")
CELERY_BROKER_VHOST = ENV_TOKENS.get("CELERY_BROKER_VHOST", "")
CELERY_BROKER_USER = AUTH_TOKENS.get("CELERY_BROKER_USER", "")
CELERY_BROKER_PASSWORD = AUTH_TOKENS.get("CELERY_BROKER_PASSWORD", "")

BROKER_URL = "{0}://{1}:{2}@{3}/{4}".format(CELERY_BROKER_TRANSPORT,
                                            CELERY_BROKER_USER,
                                            CELERY_BROKER_PASSWORD,
                                            CELERY_BROKER_HOSTNAME,
                                            CELERY_BROKER_VHOST)
BROKER_USE_SSL = ENV_TOKENS.get('CELERY_BROKER_USE_SSL', False)

# upload limits
STUDENT_FILEUPLOAD_MAX_SIZE = ENV_TOKENS.get("STUDENT_FILEUPLOAD_MAX_SIZE", STUDENT_FILEUPLOAD_MAX_SIZE)

# Event tracking
TRACKING_BACKENDS.update(AUTH_TOKENS.get("TRACKING_BACKENDS", {}))
EVENT_TRACKING_BACKENDS['tracking_logs']['OPTIONS']['backends'].update(AUTH_TOKENS.get("EVENT_TRACKING_BACKENDS", {}))
EVENT_TRACKING_BACKENDS['segmentio']['OPTIONS']['processors'][0]['OPTIONS']['whitelist'].extend(
    AUTH_TOKENS.get("EVENT_TRACKING_SEGMENTIO_EMIT_WHITELIST", []))
TRACKING_SEGMENTIO_WEBHOOK_SECRET = AUTH_TOKENS.get(
    "TRACKING_SEGMENTIO_WEBHOOK_SECRET",
    TRACKING_SEGMENTIO_WEBHOOK_SECRET
)
TRACKING_SEGMENTIO_ALLOWED_TYPES = ENV_TOKENS.get("TRACKING_SEGMENTIO_ALLOWED_TYPES", TRACKING_SEGMENTIO_ALLOWED_TYPES)
TRACKING_SEGMENTIO_DISALLOWED_SUBSTRING_NAMES = ENV_TOKENS.get(
    "TRACKING_SEGMENTIO_DISALLOWED_SUBSTRING_NAMES",
    TRACKING_SEGMENTIO_DISALLOWED_SUBSTRING_NAMES
)
TRACKING_SEGMENTIO_SOURCE_MAP = ENV_TOKENS.get("TRACKING_SEGMENTIO_SOURCE_MAP", TRACKING_SEGMENTIO_SOURCE_MAP)

# Student identity verification settings
VERIFY_STUDENT = AUTH_TOKENS.get("VERIFY_STUDENT", VERIFY_STUDENT)

# Grades download
GRADES_DOWNLOAD_ROUTING_KEY = ENV_TOKENS.get('GRADES_DOWNLOAD_ROUTING_KEY', HIGH_MEM_QUEUE)

GRADES_DOWNLOAD = ENV_TOKENS.get("GRADES_DOWNLOAD", GRADES_DOWNLOAD)

# financial reports
FINANCIAL_REPORTS = ENV_TOKENS.get("FINANCIAL_REPORTS", FINANCIAL_REPORTS)

##### ORA2 ######
# Prefix for uploads of example-based assessment AI classifiers
# This can be used to separate uploads for different environments
# within the same S3 bucket.
ORA2_FILE_PREFIX = ENV_TOKENS.get("ORA2_FILE_PREFIX", ORA2_FILE_PREFIX)

##### ACCOUNT LOCKOUT DEFAULT PARAMETERS #####
MAX_FAILED_LOGIN_ATTEMPTS_ALLOWED = ENV_TOKENS.get("MAX_FAILED_LOGIN_ATTEMPTS_ALLOWED", 5)
MAX_FAILED_LOGIN_ATTEMPTS_LOCKOUT_PERIOD_SECS = ENV_TOKENS.get("MAX_FAILED_LOGIN_ATTEMPTS_LOCKOUT_PERIOD_SECS", 15 * 60)

#### PASSWORD POLICY SETTINGS #####
PASSWORD_MIN_LENGTH = ENV_TOKENS.get("PASSWORD_MIN_LENGTH")
PASSWORD_MAX_LENGTH = ENV_TOKENS.get("PASSWORD_MAX_LENGTH")
PASSWORD_COMPLEXITY = ENV_TOKENS.get("PASSWORD_COMPLEXITY", {})
PASSWORD_DICTIONARY_EDIT_DISTANCE_THRESHOLD = ENV_TOKENS.get("PASSWORD_DICTIONARY_EDIT_DISTANCE_THRESHOLD")
PASSWORD_DICTIONARY = ENV_TOKENS.get("PASSWORD_DICTIONARY", [])

### INACTIVITY SETTINGS ####
SESSION_INACTIVITY_TIMEOUT_IN_SECONDS = AUTH_TOKENS.get("SESSION_INACTIVITY_TIMEOUT_IN_SECONDS")

##### LMS DEADLINE DISPLAY TIME_ZONE #######
TIME_ZONE_DISPLAYED_FOR_DEADLINES = ENV_TOKENS.get("TIME_ZONE_DISPLAYED_FOR_DEADLINES",
                                                   TIME_ZONE_DISPLAYED_FOR_DEADLINES)

##### X-Frame-Options response header settings #####
X_FRAME_OPTIONS = ENV_TOKENS.get('X_FRAME_OPTIONS', X_FRAME_OPTIONS)

##### Third-party auth options ################################################
if FEATURES.get('ENABLE_THIRD_PARTY_AUTH'):
    AUTHENTICATION_BACKENDS = (
        ENV_TOKENS.get('THIRD_PARTY_AUTH_BACKENDS', [
            'social.backends.google.GoogleOAuth2',
            'social.backends.linkedin.LinkedinOAuth2',
            'social.backends.facebook.FacebookOAuth2',
            'social.backends.azuread.AzureADOAuth2',
            'third_party_auth.saml.SAMLAuthBackend',
            'third_party_auth.lti.LTIAuthBackend',
        ]) + list(AUTHENTICATION_BACKENDS)
    )

    # The reduced session expiry time during the third party login pipeline. (Value in seconds)
    SOCIAL_AUTH_PIPELINE_TIMEOUT = ENV_TOKENS.get('SOCIAL_AUTH_PIPELINE_TIMEOUT', 600)

    # Most provider configuration is done via ConfigurationModels but for a few sensitive values
    # we allow configuration via AUTH_TOKENS instead (optionally).
    # The SAML private/public key values do not need the delimiter lines (such as
    # "-----BEGIN PRIVATE KEY-----", "-----END PRIVATE KEY-----" etc.) but they may be included
    # if you want (though it's easier to format the key values as JSON without the delimiters).
    SOCIAL_AUTH_SAML_SP_PRIVATE_KEY = AUTH_TOKENS.get('SOCIAL_AUTH_SAML_SP_PRIVATE_KEY', '')
    SOCIAL_AUTH_SAML_SP_PUBLIC_CERT = AUTH_TOKENS.get('SOCIAL_AUTH_SAML_SP_PUBLIC_CERT', '')
    SOCIAL_AUTH_OAUTH_SECRETS = AUTH_TOKENS.get('SOCIAL_AUTH_OAUTH_SECRETS', {})
    SOCIAL_AUTH_LTI_CONSUMER_SECRETS = AUTH_TOKENS.get('SOCIAL_AUTH_LTI_CONSUMER_SECRETS', {})

    # third_party_auth config moved to ConfigurationModels. This is for data migration only:
    THIRD_PARTY_AUTH_OLD_CONFIG = AUTH_TOKENS.get('THIRD_PARTY_AUTH', None)

    if ENV_TOKENS.get('THIRD_PARTY_AUTH_SAML_FETCH_PERIOD_HOURS', 24) is not None:
        CELERYBEAT_SCHEDULE['refresh-saml-metadata'] = {
            'task': 'third_party_auth.fetch_saml_metadata',
            'schedule': datetime.timedelta(hours=ENV_TOKENS.get('THIRD_PARTY_AUTH_SAML_FETCH_PERIOD_HOURS', 24)),
        }

    # The following can be used to integrate a custom login form with third_party_auth.
    # It should be a dict where the key is a word passed via ?auth_entry=, and the value is a
    # dict with an arbitrary 'secret_key' and a 'url'.
    THIRD_PARTY_AUTH_CUSTOM_AUTH_FORMS = AUTH_TOKENS.get('THIRD_PARTY_AUTH_CUSTOM_AUTH_FORMS', {})

##### OAUTH2 Provider ##############
if FEATURES.get('ENABLE_OAUTH2_PROVIDER'):
    OAUTH_OIDC_ISSUER = ENV_TOKENS['OAUTH_OIDC_ISSUER']
    OAUTH_ENFORCE_SECURE = ENV_TOKENS.get('OAUTH_ENFORCE_SECURE', True)
    OAUTH_ENFORCE_CLIENT_SECURE = ENV_TOKENS.get('OAUTH_ENFORCE_CLIENT_SECURE', True)
    # Defaults for the following are defined in lms.envs.common
    OAUTH_EXPIRE_DELTA = datetime.timedelta(
        days=ENV_TOKENS.get('OAUTH_EXPIRE_CONFIDENTIAL_CLIENT_DAYS', OAUTH_EXPIRE_CONFIDENTIAL_CLIENT_DAYS)
    )
    OAUTH_EXPIRE_DELTA_PUBLIC = datetime.timedelta(
        days=ENV_TOKENS.get('OAUTH_EXPIRE_PUBLIC_CLIENT_DAYS', OAUTH_EXPIRE_PUBLIC_CLIENT_DAYS)
    )
    OAUTH_ID_TOKEN_EXPIRATION = ENV_TOKENS.get('OAUTH_ID_TOKEN_EXPIRATION', OAUTH_ID_TOKEN_EXPIRATION)


##### ADVANCED_SECURITY_CONFIG #####
ADVANCED_SECURITY_CONFIG = ENV_TOKENS.get('ADVANCED_SECURITY_CONFIG', {})

##### GOOGLE ANALYTICS IDS #####
GOOGLE_ANALYTICS_ACCOUNT = AUTH_TOKENS.get('GOOGLE_ANALYTICS_ACCOUNT')
GOOGLE_ANALYTICS_LINKEDIN = AUTH_TOKENS.get('GOOGLE_ANALYTICS_LINKEDIN')

##### OPTIMIZELY PROJECT ID #####
OPTIMIZELY_PROJECT_ID = AUTH_TOKENS.get('OPTIMIZELY_PROJECT_ID', OPTIMIZELY_PROJECT_ID)

#### Course Registration Code length ####
REGISTRATION_CODE_LENGTH = ENV_TOKENS.get('REGISTRATION_CODE_LENGTH', 8)

# REGISTRATION CODES DISPLAY INFORMATION
INVOICE_CORP_ADDRESS = ENV_TOKENS.get('INVOICE_CORP_ADDRESS', INVOICE_CORP_ADDRESS)
INVOICE_PAYMENT_INSTRUCTIONS = ENV_TOKENS.get('INVOICE_PAYMENT_INSTRUCTIONS', INVOICE_PAYMENT_INSTRUCTIONS)

# Which access.py permission names to check;
# We default this to the legacy permission 'see_exists'.
COURSE_CATALOG_VISIBILITY_PERMISSION = ENV_TOKENS.get(
    'COURSE_CATALOG_VISIBILITY_PERMISSION',
    COURSE_CATALOG_VISIBILITY_PERMISSION
)
COURSE_ABOUT_VISIBILITY_PERMISSION = ENV_TOKENS.get(
    'COURSE_ABOUT_VISIBILITY_PERMISSION',
    COURSE_ABOUT_VISIBILITY_PERMISSION
)


# Enrollment API Cache Timeout
ENROLLMENT_COURSE_DETAILS_CACHE_TIMEOUT = ENV_TOKENS.get('ENROLLMENT_COURSE_DETAILS_CACHE_TIMEOUT', 60)

# PDF RECEIPT/INVOICE OVERRIDES
PDF_RECEIPT_TAX_ID = ENV_TOKENS.get('PDF_RECEIPT_TAX_ID', PDF_RECEIPT_TAX_ID)
PDF_RECEIPT_FOOTER_TEXT = ENV_TOKENS.get('PDF_RECEIPT_FOOTER_TEXT', PDF_RECEIPT_FOOTER_TEXT)
PDF_RECEIPT_DISCLAIMER_TEXT = ENV_TOKENS.get('PDF_RECEIPT_DISCLAIMER_TEXT', PDF_RECEIPT_DISCLAIMER_TEXT)
PDF_RECEIPT_BILLING_ADDRESS = ENV_TOKENS.get('PDF_RECEIPT_BILLING_ADDRESS', PDF_RECEIPT_BILLING_ADDRESS)
PDF_RECEIPT_TERMS_AND_CONDITIONS = ENV_TOKENS.get('PDF_RECEIPT_TERMS_AND_CONDITIONS', PDF_RECEIPT_TERMS_AND_CONDITIONS)
PDF_RECEIPT_TAX_ID_LABEL = ENV_TOKENS.get('PDF_RECEIPT_TAX_ID_LABEL', PDF_RECEIPT_TAX_ID_LABEL)
PDF_RECEIPT_LOGO_PATH = ENV_TOKENS.get('PDF_RECEIPT_LOGO_PATH', PDF_RECEIPT_LOGO_PATH)
PDF_RECEIPT_COBRAND_LOGO_PATH = ENV_TOKENS.get('PDF_RECEIPT_COBRAND_LOGO_PATH', PDF_RECEIPT_COBRAND_LOGO_PATH)
PDF_RECEIPT_LOGO_HEIGHT_MM = ENV_TOKENS.get('PDF_RECEIPT_LOGO_HEIGHT_MM', PDF_RECEIPT_LOGO_HEIGHT_MM)
PDF_RECEIPT_COBRAND_LOGO_HEIGHT_MM = ENV_TOKENS.get(
    'PDF_RECEIPT_COBRAND_LOGO_HEIGHT_MM', PDF_RECEIPT_COBRAND_LOGO_HEIGHT_MM
)

if FEATURES.get('ENABLE_COURSEWARE_SEARCH') or \
   FEATURES.get('ENABLE_DASHBOARD_SEARCH') or \
   FEATURES.get('ENABLE_COURSE_DISCOVERY') or \
   FEATURES.get('ENABLE_TEAMS'):
    # Use ElasticSearch as the search engine herein
    SEARCH_ENGINE = "search.elastic.ElasticSearchEngine"

ELASTIC_SEARCH_CONFIG = ENV_TOKENS.get('ELASTIC_SEARCH_CONFIG', [{}])

# Facebook app
FACEBOOK_API_VERSION = AUTH_TOKENS.get("FACEBOOK_API_VERSION")
FACEBOOK_APP_SECRET = AUTH_TOKENS.get("FACEBOOK_APP_SECRET")
FACEBOOK_APP_ID = AUTH_TOKENS.get("FACEBOOK_APP_ID")

XBLOCK_SETTINGS = ENV_TOKENS.get('XBLOCK_SETTINGS', {})
XBLOCK_SETTINGS.setdefault("VideoDescriptor", {})["licensing_enabled"] = FEATURES.get("LICENSING", False)
XBLOCK_SETTINGS.setdefault("VideoModule", {})['YOUTUBE_API_KEY'] = AUTH_TOKENS.get('YOUTUBE_API_KEY', YOUTUBE_API_KEY)

##### CDN EXPERIMENT/MONITORING FLAGS #####
CDN_VIDEO_URLS = ENV_TOKENS.get('CDN_VIDEO_URLS', CDN_VIDEO_URLS)
ONLOAD_BEACON_SAMPLE_RATE = ENV_TOKENS.get('ONLOAD_BEACON_SAMPLE_RATE', ONLOAD_BEACON_SAMPLE_RATE)

##### ECOMMERCE API CONFIGURATION SETTINGS #####
ECOMMERCE_PUBLIC_URL_ROOT = ENV_TOKENS.get('ECOMMERCE_PUBLIC_URL_ROOT', ECOMMERCE_PUBLIC_URL_ROOT)
ECOMMERCE_API_URL = ENV_TOKENS.get('ECOMMERCE_API_URL', ECOMMERCE_API_URL)
ECOMMERCE_API_SIGNING_KEY = AUTH_TOKENS.get('ECOMMERCE_API_SIGNING_KEY', ECOMMERCE_API_SIGNING_KEY)
ECOMMERCE_API_TIMEOUT = ENV_TOKENS.get('ECOMMERCE_API_TIMEOUT', ECOMMERCE_API_TIMEOUT)

COURSE_CATALOG_API_URL = ENV_TOKENS.get('COURSE_CATALOG_API_URL', COURSE_CATALOG_API_URL)

##### Custom Courses for EdX #####
if FEATURES.get('CUSTOM_COURSES_EDX'):
    INSTALLED_APPS += ('lms.djangoapps.ccx', 'openedx.core.djangoapps.ccxcon')
    MODULESTORE_FIELD_OVERRIDE_PROVIDERS += (
        'lms.djangoapps.ccx.overrides.CustomCoursesForEdxOverrideProvider',
    )
CCX_MAX_STUDENTS_ALLOWED = ENV_TOKENS.get('CCX_MAX_STUDENTS_ALLOWED', CCX_MAX_STUDENTS_ALLOWED)

##### Individual Due Date Extensions #####
if FEATURES.get('INDIVIDUAL_DUE_DATES'):
    FIELD_OVERRIDE_PROVIDERS += (
        'courseware.student_field_overrides.IndividualStudentOverrideProvider',
    )

##### Self-Paced Course Due Dates #####
XBLOCK_FIELD_DATA_WRAPPERS += (
    'lms.djangoapps.courseware.field_overrides:OverrideModulestoreFieldData.wrap',
)

MODULESTORE_FIELD_OVERRIDE_PROVIDERS += (
    'courseware.self_paced_overrides.SelfPacedDateOverrideProvider',
)

# PROFILE IMAGE CONFIG
PROFILE_IMAGE_BACKEND = ENV_TOKENS.get('PROFILE_IMAGE_BACKEND', PROFILE_IMAGE_BACKEND)
PROFILE_IMAGE_SECRET_KEY = AUTH_TOKENS.get('PROFILE_IMAGE_SECRET_KEY', PROFILE_IMAGE_SECRET_KEY)
PROFILE_IMAGE_MAX_BYTES = ENV_TOKENS.get('PROFILE_IMAGE_MAX_BYTES', PROFILE_IMAGE_MAX_BYTES)
PROFILE_IMAGE_MIN_BYTES = ENV_TOKENS.get('PROFILE_IMAGE_MIN_BYTES', PROFILE_IMAGE_MIN_BYTES)
PROFILE_IMAGE_DEFAULT_FILENAME = 'images/profiles/default'

# EdxNotes config

EDXNOTES_PUBLIC_API = ENV_TOKENS.get('EDXNOTES_PUBLIC_API', EDXNOTES_PUBLIC_API)
EDXNOTES_INTERNAL_API = ENV_TOKENS.get('EDXNOTES_INTERNAL_API', EDXNOTES_INTERNAL_API)

EDXNOTES_CONNECT_TIMEOUT = ENV_TOKENS.get('EDXNOTES_CONNECT_TIMEOUT', EDXNOTES_CONNECT_TIMEOUT)
EDXNOTES_READ_TIMEOUT = ENV_TOKENS.get('EDXNOTES_READ_TIMEOUT', EDXNOTES_READ_TIMEOUT)

##### Credit Provider Integration #####

CREDIT_PROVIDER_SECRET_KEYS = AUTH_TOKENS.get("CREDIT_PROVIDER_SECRET_KEYS", {})

##################### LTI Provider #####################
if FEATURES.get('ENABLE_LTI_PROVIDER'):
    INSTALLED_APPS += ('lti_provider',)
    AUTHENTICATION_BACKENDS += ('lti_provider.users.LtiBackend', )

LTI_USER_EMAIL_DOMAIN = ENV_TOKENS.get('LTI_USER_EMAIL_DOMAIN', 'lti.example.com')

# For more info on this, see the notes in common.py
LTI_AGGREGATE_SCORE_PASSBACK_DELAY = ENV_TOKENS.get(
    'LTI_AGGREGATE_SCORE_PASSBACK_DELAY', LTI_AGGREGATE_SCORE_PASSBACK_DELAY
)

##################### Credit Provider help link ####################
CREDIT_HELP_LINK_URL = ENV_TOKENS.get('CREDIT_HELP_LINK_URL', CREDIT_HELP_LINK_URL)

#### JWT configuration ####
JWT_AUTH.update(ENV_TOKENS.get('JWT_AUTH', {}))
PUBLIC_RSA_KEY = ENV_TOKENS.get('PUBLIC_RSA_KEY', PUBLIC_RSA_KEY)
PRIVATE_RSA_KEY = ENV_TOKENS.get('PRIVATE_RSA_KEY', PRIVATE_RSA_KEY)

################# PROCTORING CONFIGURATION ##################

PROCTORING_BACKEND_PROVIDER = AUTH_TOKENS.get("PROCTORING_BACKEND_PROVIDER", PROCTORING_BACKEND_PROVIDER)
PROCTORING_SETTINGS = ENV_TOKENS.get("PROCTORING_SETTINGS", PROCTORING_SETTINGS)

################# MICROSITE ####################
MICROSITE_CONFIGURATION = ENV_TOKENS.get('MICROSITE_CONFIGURATION', {})
MICROSITE_ROOT_DIR = path(ENV_TOKENS.get('MICROSITE_ROOT_DIR', ''))
# this setting specify which backend to be used when pulling microsite specific configuration
MICROSITE_BACKEND = ENV_TOKENS.get("MICROSITE_BACKEND", MICROSITE_BACKEND)
# this setting specify which backend to be used when loading microsite specific templates
MICROSITE_TEMPLATE_BACKEND = ENV_TOKENS.get("MICROSITE_TEMPLATE_BACKEND", MICROSITE_TEMPLATE_BACKEND)
# TTL for microsite database template cache
MICROSITE_DATABASE_TEMPLATE_CACHE_TTL = ENV_TOKENS.get(
    "MICROSITE_DATABASE_TEMPLATE_CACHE_TTL", MICROSITE_DATABASE_TEMPLATE_CACHE_TTL
)

# Course Content Bookmarks Settings
MAX_BOOKMARKS_PER_COURSE = ENV_TOKENS.get('MAX_BOOKMARKS_PER_COURSE', MAX_BOOKMARKS_PER_COURSE)

# Offset for pk of courseware.StudentModuleHistoryExtended
STUDENTMODULEHISTORYEXTENDED_OFFSET = ENV_TOKENS.get(
    'STUDENTMODULEHISTORYEXTENDED_OFFSET', STUDENTMODULEHISTORYEXTENDED_OFFSET
)

# Cutoff date for granting audit certificates
if ENV_TOKENS.get('AUDIT_CERT_CUTOFF_DATE', None):
    AUDIT_CERT_CUTOFF_DATE = dateutil.parser.parse(ENV_TOKENS.get('AUDIT_CERT_CUTOFF_DATE'))

################################ Settings for Credentials Service ################################

CREDENTIALS_GENERATION_ROUTING_KEY = ENV_TOKENS.get('CREDENTIALS_GENERATION_ROUTING_KEY', HIGH_PRIORITY_QUEUE)

# The extended StudentModule history table
if FEATURES.get('ENABLE_CSMH_EXTENDED'):
    INSTALLED_APPS += ('coursewarehistoryextended',)

API_ACCESS_MANAGER_EMAIL = ENV_TOKENS.get('API_ACCESS_MANAGER_EMAIL')
API_ACCESS_FROM_EMAIL = ENV_TOKENS.get('API_ACCESS_FROM_EMAIL')

# Mobile App Version Upgrade config
APP_UPGRADE_CACHE_TIMEOUT = ENV_TOKENS.get('APP_UPGRADE_CACHE_TIMEOUT', APP_UPGRADE_CACHE_TIMEOUT)

AFFILIATE_COOKIE_NAME = ENV_TOKENS.get('AFFILIATE_COOKIE_NAME', AFFILIATE_COOKIE_NAME)

############## Settings for LMS Context Sensitive Help ##############

DOC_LINK_BASE_URL = ENV_TOKENS.get('DOC_LINK_BASE_URL', DOC_LINK_BASE_URL)

############## Settings for the Enterprise App ######################

ENTERPRISE_ENROLLMENT_API_URL = ENV_TOKENS.get('ENTERPRISE_ENROLLMENT_API_URL', ENTERPRISE_ENROLLMENT_API_URL)
# django-countries overrides
_COUNTRIES_OVERRIDE = ENV_TOKENS.get('COUNTRIES_OVERRIDE', None)
if _COUNTRIES_OVERRIDE:
<<<<<<< HEAD
    COUNTRIES_OVERRIDE = _COUNTRIES_OVERRIDE
# all-languages overrides
ALL_LANGUAGES_OVERRIDE = ENV_TOKENS.get('ALL_LANGUAGES_OVERRIDE', None)
if ALL_LANGUAGES_OVERRIDE:
    from collections import OrderedDict
    from operator import itemgetter
    for code, language in ALL_LANGUAGES_OVERRIDE.iteritems():
         if language is None or language == "null":
              del ALL_LANGUAGES_DICT[code]
         elif code not in ALL_LANGUAGES_DICT:
              ALL_LANGUAGES_DUPLICATE = ALL_LANGUAGES_DUPLICATE + ([code, language],)
              ALL_LANGUAGES_DICT[code] = language
    ALL_LANGUAGES_DICT = OrderedDict(sorted(ALL_LANGUAGES_DICT.items(),key=itemgetter(1)))
=======
    COUNTRIES_OVERRIDE = _COUNTRIES_OVERRIDE
>>>>>>> 126675f9
<|MERGE_RESOLUTION|>--- conflicted
+++ resolved
@@ -906,8 +906,8 @@
 # django-countries overrides
 _COUNTRIES_OVERRIDE = ENV_TOKENS.get('COUNTRIES_OVERRIDE', None)
 if _COUNTRIES_OVERRIDE:
-<<<<<<< HEAD
     COUNTRIES_OVERRIDE = _COUNTRIES_OVERRIDE
+
 # all-languages overrides
 ALL_LANGUAGES_OVERRIDE = ENV_TOKENS.get('ALL_LANGUAGES_OVERRIDE', None)
 if ALL_LANGUAGES_OVERRIDE:
@@ -919,7 +919,4 @@
          elif code not in ALL_LANGUAGES_DICT:
               ALL_LANGUAGES_DUPLICATE = ALL_LANGUAGES_DUPLICATE + ([code, language],)
               ALL_LANGUAGES_DICT[code] = language
-    ALL_LANGUAGES_DICT = OrderedDict(sorted(ALL_LANGUAGES_DICT.items(),key=itemgetter(1)))
-=======
-    COUNTRIES_OVERRIDE = _COUNTRIES_OVERRIDE
->>>>>>> 126675f9
+    ALL_LANGUAGES_DICT = OrderedDict(sorted(ALL_LANGUAGES_DICT.items(), key=itemgetter(1)))