# -*- coding: utf-8 -*-
"""
Unit tests for instructor.api methods.
"""
import datetime
import ddt
import functools
import random
import pytz
import io
import json
import shutil
import tempfile

from django.conf import settings
from django.contrib.auth.models import User
from django.core import mail
from django.core.files.uploadedfile import SimpleUploadedFile
from django.core.urlresolvers import reverse as django_reverse
from django.http import HttpRequest, HttpResponse
from django.test import RequestFactory, TestCase
from django.test.utils import override_settings
from django.utils.timezone import utc
from django.utils.translation import ugettext as _

from mock import Mock, patch
from nose.tools import raises
from nose.plugins.attrib import attr
from opaque_keys.edx.locations import SlashSeparatedCourseKey
from opaque_keys.edx.locator import UsageKey
from xmodule.modulestore import ModuleStoreEnum

from bulk_email.models import BulkEmailFlag
from course_modes.models import CourseMode
from courseware.models import StudentModule
from courseware.tests.factories import (
    BetaTesterFactory, GlobalStaffFactory, InstructorFactory, StaffFactory, UserProfileFactory
)
from courseware.tests.helpers import LoginEnrollmentTestCase
from django_comment_common.models import FORUM_ROLE_COMMUNITY_TA
from django_comment_common.utils import seed_permissions_roles
from shoppingcart.models import (
    RegistrationCodeRedemption, Order, CouponRedemption,
    PaidCourseRegistration, Coupon, Invoice, CourseRegistrationCode, CourseRegistrationCodeInvoiceItem,
    InvoiceTransaction)
from shoppingcart.pdf import PDFInvoice
from student.models import (
    CourseEnrollment, CourseEnrollmentAllowed, NonExistentCourseError,
    ManualEnrollmentAudit, UNENROLLED_TO_ENROLLED, ENROLLED_TO_UNENROLLED,
    ALLOWEDTOENROLL_TO_UNENROLLED, ENROLLED_TO_ENROLLED, UNENROLLED_TO_ALLOWEDTOENROLL,
    UNENROLLED_TO_UNENROLLED, ALLOWEDTOENROLL_TO_ENROLLED
)
from student.tests.factories import UserFactory, CourseModeFactory, AdminFactory
from student.roles import CourseBetaTesterRole, CourseSalesAdminRole, CourseFinanceAdminRole, CourseInstructorRole
from xmodule.modulestore.tests.django_utils import SharedModuleStoreTestCase, ModuleStoreTestCase
from xmodule.modulestore.tests.factories import CourseFactory, ItemFactory
from xmodule.fields import Date

from courseware.models import StudentFieldOverride

import lms.djangoapps.instructor_task.api
import lms.djangoapps.instructor.views.api
from lms.djangoapps.instructor.views.api import require_finance_admin
from lms.djangoapps.instructor.tests.utils import FakeContentTask, FakeEmail, FakeEmailInfo
from lms.djangoapps.instructor.views.api import _split_input_list, common_exceptions_400, generate_unique_password
from lms.djangoapps.instructor_task.api_helper import AlreadyRunningError
from certificates.tests.factories import GeneratedCertificateFactory
from certificates.models import CertificateStatuses

from openedx.core.djangoapps.course_groups.cohorts import set_course_cohort_settings
from openedx.core.lib.xblock_utils import grade_histogram
from openedx.core.djangoapps.site_configuration import helpers as configuration_helpers

from .test_tools import msk_from_problem_urlname

DATE_FIELD = Date()
EXPECTED_CSV_HEADER = (
    '"code","redeem_code_url","course_id","company_name","created_by","redeemed_by","invoice_id","purchaser",'
    '"customer_reference_number","internal_reference"'
)
EXPECTED_COUPON_CSV_HEADER = '"Coupon Code","Course Id","% Discount","Description","Expiration Date",' \
                             '"Is Active","Code Redeemed Count","Total Discounted Seats","Total Discounted Amount"'

# ddt data for test cases involving reports
REPORTS_DATA = (
    {
        'report_type': 'grade',
        'instructor_api_endpoint': 'calculate_grades_csv',
        'task_api_endpoint': 'lms.djangoapps.instructor_task.api.submit_calculate_grades_csv',
        'extra_instructor_api_kwargs': {}
    },
    {
        'report_type': 'enrolled learner profile',
        'instructor_api_endpoint': 'get_students_features',
        'task_api_endpoint': 'lms.djangoapps.instructor_task.api.submit_calculate_students_features_csv',
        'extra_instructor_api_kwargs': {'csv': '/csv'}
    },
    {
        'report_type': 'detailed enrollment',
        'instructor_api_endpoint': 'get_enrollment_report',
        'task_api_endpoint': 'lms.djangoapps.instructor_task.api.submit_detailed_enrollment_features_csv',
        'extra_instructor_api_kwargs': {}
    },
    {
        'report_type': 'enrollment',
        'instructor_api_endpoint': 'get_students_who_may_enroll',
        'task_api_endpoint': 'lms.djangoapps.instructor_task.api.submit_calculate_may_enroll_csv',
        'extra_instructor_api_kwargs': {},
    },
    {
        'report_type': 'proctored exam results',
        'instructor_api_endpoint': 'get_proctored_exam_results',
        'task_api_endpoint': 'lms.djangoapps.instructor_task.api.submit_proctored_exam_results_report',
        'extra_instructor_api_kwargs': {},
    },
    {
        'report_type': 'problem responses',
        'instructor_api_endpoint': 'get_problem_responses',
        'task_api_endpoint': 'lms.djangoapps.instructor_task.api.submit_calculate_problem_responses_csv',
        'extra_instructor_api_kwargs': {},
    }
)

# ddt data for test cases involving executive summary report
EXECUTIVE_SUMMARY_DATA = (
    {
        'report_type': 'executive summary',
        'instructor_api_endpoint': 'get_exec_summary_report',
        'task_api_endpoint': 'lms.djangoapps.instructor_task.api.submit_executive_summary_report',
        'extra_instructor_api_kwargs': {}
    },
)


INSTRUCTOR_GET_ENDPOINTS = set([
    'get_anon_ids',
    'get_coupon_codes',
    'get_issued_certificates',
    'get_sale_order_records',
    'get_sale_records',
])
INSTRUCTOR_POST_ENDPOINTS = set([
    'active_registration_codes',
    'add_users_to_cohorts',
    'bulk_beta_modify_access',
    'calculate_grades_csv',
    'change_due_date',
<<<<<<< HEAD
=======
    'export_ora2_data',
>>>>>>> 21eb03e1
    'generate_registration_codes',
    'get_enrollment_report',
    'get_exec_summary_report',
    'get_grading_config',
    'get_problem_responses',
    'get_proctored_exam_results',
    'get_registration_codes',
    'get_student_progress_url',
    'get_students_features',
    'get_students_who_may_enroll',
    'get_user_invoice_preference',
    'list_background_email_tasks',
    'list_course_role_members',
    'list_email_content',
    'list_entrance_exam_instructor_tasks',
    'list_financial_report_downloads',
    'list_forum_members',
    'list_instructor_tasks',
    'list_report_downloads',
    'mark_student_can_skip_entrance_exam',
    'modify_access',
    'register_and_enroll_students',
    'rescore_entrance_exam',
    'rescore_problem',
    'reset_due_date',
    'reset_student_attempts',
    'reset_student_attempts_for_entrance_exam',
    'sale_validation',
    'show_student_extensions',
    'show_unit_extensions',
    'send_email',
    'spent_registration_codes',
    'students_update_enrollment',
    'update_forum_role_membership',
])


def reverse(endpoint, args=None, kwargs=None, is_dashboard_endpoint=True):
    """
    Simple wrapper of Django's reverse that first ensures that we have declared
    each endpoint under test.

    Arguments:
        args: The args to be passed through to reverse.
        endpoint: The endpoint to be passed through to reverse.
        kwargs: The kwargs to be passed through to reverse.
        is_dashboard_endpoint: True if this is an instructor dashboard endpoint
            that must be declared in the INSTRUCTOR_GET_ENDPOINTS or
            INSTRUCTOR_GET_ENDPOINTS sets, or false otherwise.

    Returns:
        The return of Django's reverse function

    """
    is_endpoint_declared = endpoint in INSTRUCTOR_GET_ENDPOINTS or endpoint in INSTRUCTOR_POST_ENDPOINTS
    if is_dashboard_endpoint and is_endpoint_declared is False:
        # Verify that all endpoints are declared so we can ensure they are
        # properly validated elsewhere.
        raise ValueError("The endpoint {} must be declared in ENDPOINTS before use.".format(endpoint))
    return django_reverse(endpoint, args=args, kwargs=kwargs)


@common_exceptions_400
def view_success(request):  # pylint: disable=unused-argument
    "A dummy view for testing that returns a simple HTTP response"
    return HttpResponse('success')


@common_exceptions_400
def view_user_doesnotexist(request):  # pylint: disable=unused-argument
    "A dummy view that raises a User.DoesNotExist exception"
    raise User.DoesNotExist()


@common_exceptions_400
def view_alreadyrunningerror(request):  # pylint: disable=unused-argument
    "A dummy view that raises an AlreadyRunningError exception"
    raise AlreadyRunningError()


@attr(shard=1)
class TestCommonExceptions400(TestCase):
    """
    Testing the common_exceptions_400 decorator.
    """

    def setUp(self):
        super(TestCommonExceptions400, self).setUp()
        self.request = Mock(spec=HttpRequest)
        self.request.META = {}

    def test_happy_path(self):
        resp = view_success(self.request)
        self.assertEqual(resp.status_code, 200)

    def test_user_doesnotexist(self):
        self.request.is_ajax.return_value = False
        resp = view_user_doesnotexist(self.request)  # pylint: disable=assignment-from-no-return
        self.assertEqual(resp.status_code, 400)
        self.assertIn("User does not exist", resp.content)

    def test_user_doesnotexist_ajax(self):
        self.request.is_ajax.return_value = True
        resp = view_user_doesnotexist(self.request)  # pylint: disable=assignment-from-no-return
        self.assertEqual(resp.status_code, 400)
        result = json.loads(resp.content)
        self.assertIn("User does not exist", result["error"])

    def test_alreadyrunningerror(self):
        self.request.is_ajax.return_value = False
        resp = view_alreadyrunningerror(self.request)  # pylint: disable=assignment-from-no-return
        self.assertEqual(resp.status_code, 400)
        self.assertIn("Task is already running", resp.content)

    def test_alreadyrunningerror_ajax(self):
        self.request.is_ajax.return_value = True
        resp = view_alreadyrunningerror(self.request)  # pylint: disable=assignment-from-no-return
        self.assertEqual(resp.status_code, 400)
        result = json.loads(resp.content)
        self.assertIn("Task is already running", result["error"])


<<<<<<< HEAD
@attr('shard_1')
=======
@attr(shard=1)
>>>>>>> 21eb03e1
@ddt.ddt
class TestEndpointHttpMethods(SharedModuleStoreTestCase, LoginEnrollmentTestCase):
    """
    Ensure that users can make GET requests against endpoints that allow GET,
    and not against those that don't allow GET.
    """

    @classmethod
    def setUpClass(cls):
        """
        Set up test course.
        """
        super(TestEndpointHttpMethods, cls).setUpClass()
        cls.course = CourseFactory.create()

    def setUp(self):
        """
        Set up global staff role so authorization will not fail.
        """
        super(TestEndpointHttpMethods, self).setUp()
        global_user = GlobalStaffFactory()
        self.client.login(username=global_user.username, password='test')

    @ddt.data(*INSTRUCTOR_POST_ENDPOINTS)
    def test_endpoints_reject_get(self, data):
        """
        Tests that POST endpoints are rejected with 405 when using GET.
        """
        url = reverse(data, kwargs={'course_id': unicode(self.course.id)})
        response = self.client.get(url)

        self.assertEqual(
            response.status_code, 405,
            "Endpoint {} returned status code {} instead of a 405. It should not allow GET.".format(
                data, response.status_code
            )
        )

    @ddt.data(*INSTRUCTOR_GET_ENDPOINTS)
    def test_endpoints_accept_get(self, data):
        """
        Tests that GET endpoints are not rejected with 405 when using GET.
        """
        url = reverse(data, kwargs={'course_id': unicode(self.course.id)})
        response = self.client.get(url)

        self.assertNotEqual(
            response.status_code, 405,
            "Endpoint {} returned status code 405 where it shouldn't, since it should allow GET.".format(
                data
            )
        )


<<<<<<< HEAD
@attr('shard_1')
=======
@attr(shard=1)
>>>>>>> 21eb03e1
@patch('bulk_email.models.html_to_text', Mock(return_value='Mocking CourseEmail.text_message', autospec=True))
class TestInstructorAPIDenyLevels(SharedModuleStoreTestCase, LoginEnrollmentTestCase):
    """
    Ensure that users cannot access endpoints they shouldn't be able to.
    """

    @classmethod
    def setUpClass(cls):
        super(TestInstructorAPIDenyLevels, cls).setUpClass()
        cls.course = CourseFactory.create()
        cls.problem_location = msk_from_problem_urlname(
            cls.course.id,
            'robot-some-problem-urlname'
        )
        cls.problem_urlname = cls.problem_location.to_deprecated_string()
        BulkEmailFlag.objects.create(enabled=True, require_course_email_auth=False)

    @classmethod
    def tearDownClass(cls):
        super(TestInstructorAPIDenyLevels, cls).tearDownClass()
        BulkEmailFlag.objects.all().delete()

    def setUp(self):
        super(TestInstructorAPIDenyLevels, self).setUp()
        self.user = UserFactory.create()
        CourseEnrollment.enroll(self.user, self.course.id)

        _module = StudentModule.objects.create(
            student=self.user,
            course_id=self.course.id,
            module_state_key=self.problem_location,
            state=json.dumps({'attempts': 10}),
        )

        # Endpoints that only Staff or Instructors can access
        self.staff_level_endpoints = [
            ('students_update_enrollment',
             {'identifiers': 'foo@example.org', 'action': 'enroll'}),
            ('get_grading_config', {}),
            ('get_students_features', {}),
            ('get_student_progress_url', {'unique_student_identifier': self.user.username}),
            ('reset_student_attempts',
             {'problem_to_reset': self.problem_urlname, 'unique_student_identifier': self.user.email}),
            ('update_forum_role_membership',
             {'unique_student_identifier': self.user.email, 'rolename': 'Moderator', 'action': 'allow'}),
            ('list_forum_members', {'rolename': FORUM_ROLE_COMMUNITY_TA}),
            ('send_email', {'send_to': '["staff"]', 'subject': 'test', 'message': 'asdf'}),
            ('list_instructor_tasks', {}),
            ('list_background_email_tasks', {}),
            ('list_report_downloads', {}),
            ('list_financial_report_downloads', {}),
            ('calculate_grades_csv', {}),
            ('get_students_features', {}),
            ('get_enrollment_report', {}),
            ('get_students_who_may_enroll', {}),
            ('get_exec_summary_report', {}),
            ('get_proctored_exam_results', {}),
            ('get_problem_responses', {}),
            ('export_ora2_data', {}),
        ]
        # Endpoints that only Instructors can access
        self.instructor_level_endpoints = [
            ('bulk_beta_modify_access', {'identifiers': 'foo@example.org', 'action': 'add'}),
            ('modify_access', {'unique_student_identifier': self.user.email, 'rolename': 'beta', 'action': 'allow'}),
            ('list_course_role_members', {'rolename': 'beta'}),
            ('rescore_problem',
             {'problem_to_reset': self.problem_urlname, 'unique_student_identifier': self.user.email}),
        ]

    def _access_endpoint(self, endpoint, args, status_code, msg):
        """
        Asserts that accessing the given `endpoint` gets a response of `status_code`.

        endpoint: string, endpoint for instructor dash API
        args: dict, kwargs for `reverse` call
        status_code: expected HTTP status code response
        msg: message to display if assertion fails.
        """
        url = reverse(endpoint, kwargs={'course_id': self.course.id.to_deprecated_string()})
        if endpoint in INSTRUCTOR_GET_ENDPOINTS:
            response = self.client.get(url, args)
        else:
            response = self.client.post(url, args)
        self.assertEqual(
            response.status_code,
            status_code,
            msg=msg
        )

    def test_student_level(self):
        """
        Ensure that an enrolled student can't access staff or instructor endpoints.
        """
        self.client.login(username=self.user.username, password='test')

        for endpoint, args in self.staff_level_endpoints:
            self._access_endpoint(
                endpoint,
                args,
                403,
                "Student should not be allowed to access endpoint " + endpoint
            )

        for endpoint, args in self.instructor_level_endpoints:
            self._access_endpoint(
                endpoint,
                args,
                403,
                "Student should not be allowed to access endpoint " + endpoint
            )

    def _access_problem_responses_endpoint(self, msg):
        """
        Access endpoint for problem responses report, ensuring that
        UsageKey.from_string returns a problem key that the endpoint
        can work with.

        msg: message to display if assertion fails.
        """
        mock_problem_key = Mock(return_value=u'')
        mock_problem_key.course_key = self.course.id
        with patch.object(UsageKey, 'from_string') as patched_method:
            patched_method.return_value = mock_problem_key
            self._access_endpoint('get_problem_responses', {}, 200, msg)

    def test_staff_level(self):
        """
        Ensure that a staff member can't access instructor endpoints.
        """
        staff_member = StaffFactory(course_key=self.course.id)
        CourseEnrollment.enroll(staff_member, self.course.id)
        CourseFinanceAdminRole(self.course.id).add_users(staff_member)
        self.client.login(username=staff_member.username, password='test')
        # Try to promote to forums admin - not working
        # update_forum_role(self.course.id, staff_member, FORUM_ROLE_ADMINISTRATOR, 'allow')

        for endpoint, args in self.staff_level_endpoints:
            expected_status = 200

            # TODO: make these work
            if endpoint in ['update_forum_role_membership', 'list_forum_members']:
                continue
            elif endpoint == 'get_problem_responses':
                self._access_problem_responses_endpoint(
                    "Staff member should be allowed to access endpoint " + endpoint
                )
                continue
            self._access_endpoint(
                endpoint,
                args,
                expected_status,
                "Staff member should be allowed to access endpoint " + endpoint
            )

        for endpoint, args in self.instructor_level_endpoints:
            self._access_endpoint(
                endpoint,
                args,
                403,
                "Staff member should not be allowed to access endpoint " + endpoint
            )

    def test_instructor_level(self):
        """
        Ensure that an instructor member can access all endpoints.
        """
        inst = InstructorFactory(course_key=self.course.id)
        CourseEnrollment.enroll(inst, self.course.id)

        CourseFinanceAdminRole(self.course.id).add_users(inst)
        self.client.login(username=inst.username, password='test')

        for endpoint, args in self.staff_level_endpoints:
            expected_status = 200

            # TODO: make these work
            if endpoint in ['update_forum_role_membership']:
                continue
            elif endpoint == 'get_problem_responses':
                self._access_problem_responses_endpoint(
                    "Instructor should be allowed to access endpoint " + endpoint
                )
                continue
            self._access_endpoint(
                endpoint,
                args,
                expected_status,
                "Instructor should be allowed to access endpoint " + endpoint
            )

        for endpoint, args in self.instructor_level_endpoints:
            expected_status = 200

            # TODO: make this work
            if endpoint in ['rescore_problem']:
                continue
            self._access_endpoint(
                endpoint,
                args,
                expected_status,
                "Instructor should be allowed to access endpoint " + endpoint
            )


@attr(shard=1)
@patch.dict(settings.FEATURES, {'ALLOW_AUTOMATED_SIGNUPS': True})
class TestInstructorAPIBulkAccountCreationAndEnrollment(SharedModuleStoreTestCase, LoginEnrollmentTestCase):
    """
    Test Bulk account creation and enrollment from csv file
    """
    @classmethod
    def setUpClass(cls):
        super(TestInstructorAPIBulkAccountCreationAndEnrollment, cls).setUpClass()
        cls.course = CourseFactory.create()

        # Create a course with mode 'audit'
        cls.audit_course = CourseFactory.create()
        CourseModeFactory.create(course_id=cls.audit_course.id, mode_slug=CourseMode.AUDIT)

        cls.url = reverse(
            'register_and_enroll_students', kwargs={'course_id': unicode(cls.course.id)}
        )
        cls.audit_course_url = reverse(
            'register_and_enroll_students', kwargs={'course_id': unicode(cls.audit_course.id)}
        )

    def setUp(self):
        super(TestInstructorAPIBulkAccountCreationAndEnrollment, self).setUp()

        # Create a course with mode 'honor' and with price
        self.white_label_course = CourseFactory.create()
        self.white_label_course_mode = CourseModeFactory.create(
            course_id=self.white_label_course.id,
            mode_slug=CourseMode.HONOR,
            min_price=10,
            suggested_prices='10',
        )

        self.white_label_course_url = reverse(
            'register_and_enroll_students', kwargs={'course_id': unicode(self.white_label_course.id)}
        )

        self.request = RequestFactory().request()
        self.instructor = InstructorFactory(course_key=self.course.id)
        self.audit_course_instructor = InstructorFactory(course_key=self.audit_course.id)
        self.white_label_course_instructor = InstructorFactory(course_key=self.white_label_course.id)

        self.client.login(username=self.instructor.username, password='test')

        self.not_enrolled_student = UserFactory(
            username='NotEnrolledStudent',
            email='nonenrolled@test.com',
            first_name='NotEnrolled',
            last_name='Student'
        )

    @patch('lms.djangoapps.instructor.views.api.log.info')
    def test_account_creation_and_enrollment_with_csv(self, info_log):
        """
        Happy path test to create a single new user
        """
        csv_content = "test_student@example.com,test_student_1,tester1,USA"
        uploaded_file = SimpleUploadedFile("temp.csv", csv_content)
        response = self.client.post(self.url, {'students_list': uploaded_file})
        self.assertEqual(response.status_code, 200)
        data = json.loads(response.content)
        self.assertEquals(len(data['row_errors']), 0)
        self.assertEquals(len(data['warnings']), 0)
        self.assertEquals(len(data['general_errors']), 0)

        manual_enrollments = ManualEnrollmentAudit.objects.all()
        self.assertEqual(manual_enrollments.count(), 1)
        self.assertEqual(manual_enrollments[0].state_transition, UNENROLLED_TO_ENROLLED)

        # test the log for email that's send to new created user.
        info_log.assert_called_with('email sent to new created user at %s', 'test_student@example.com')

    @patch('lms.djangoapps.instructor.views.api.log.info')
    def test_account_creation_and_enrollment_with_csv_with_blank_lines(self, info_log):
        """
        Happy path test to create a single new user
        """
        csv_content = "\ntest_student@example.com,test_student_1,tester1,USA\n\n"
        uploaded_file = SimpleUploadedFile("temp.csv", csv_content)
        response = self.client.post(self.url, {'students_list': uploaded_file})
        self.assertEqual(response.status_code, 200)
        data = json.loads(response.content)
        self.assertEquals(len(data['row_errors']), 0)
        self.assertEquals(len(data['warnings']), 0)
        self.assertEquals(len(data['general_errors']), 0)

        manual_enrollments = ManualEnrollmentAudit.objects.all()
        self.assertEqual(manual_enrollments.count(), 1)
        self.assertEqual(manual_enrollments[0].state_transition, UNENROLLED_TO_ENROLLED)

        # test the log for email that's send to new created user.
        info_log.assert_called_with('email sent to new created user at %s', 'test_student@example.com')

    @patch('lms.djangoapps.instructor.views.api.log.info')
    def test_email_and_username_already_exist(self, info_log):
        """
        If the email address and username already exists
        and the user is enrolled in the course, do nothing (including no email gets sent out)
        """
        csv_content = "test_student@example.com,test_student_1,tester1,USA\n" \
                      "test_student@example.com,test_student_1,tester2,US"
        uploaded_file = SimpleUploadedFile("temp.csv", csv_content)
        response = self.client.post(self.url, {'students_list': uploaded_file})
        self.assertEqual(response.status_code, 200)
        data = json.loads(response.content)
        self.assertEquals(len(data['row_errors']), 0)
        self.assertEquals(len(data['warnings']), 0)
        self.assertEquals(len(data['general_errors']), 0)

        manual_enrollments = ManualEnrollmentAudit.objects.all()
        self.assertEqual(manual_enrollments.count(), 1)
        self.assertEqual(manual_enrollments[0].state_transition, UNENROLLED_TO_ENROLLED)

        # test the log for email that's send to new created user.
        info_log.assert_called_with(
            u"user already exists with username '%s' and email '%s'",
            'test_student_1',
            'test_student@example.com'
        )

    def test_file_upload_type_not_csv(self):
        """
        Try uploading some non-CSV file and verify that it is rejected
        """
        uploaded_file = SimpleUploadedFile("temp.jpg", io.BytesIO(b"some initial binary data: \x00\x01").read())
        response = self.client.post(self.url, {'students_list': uploaded_file})
        self.assertEqual(response.status_code, 200)
        data = json.loads(response.content)
        self.assertNotEquals(len(data['general_errors']), 0)
        self.assertEquals(data['general_errors'][0]['response'], 'Make sure that the file you upload is in CSV format with no extraneous characters or rows.')

        manual_enrollments = ManualEnrollmentAudit.objects.all()
        self.assertEqual(manual_enrollments.count(), 0)

    def test_bad_file_upload_type(self):
        """
        Try uploading some non-CSV file and verify that it is rejected
        """
        uploaded_file = SimpleUploadedFile("temp.csv", io.BytesIO(b"some initial binary data: \x00\x01").read())
        response = self.client.post(self.url, {'students_list': uploaded_file})
        self.assertEqual(response.status_code, 200)
        data = json.loads(response.content)
        self.assertNotEquals(len(data['general_errors']), 0)
        self.assertEquals(data['general_errors'][0]['response'], 'Could not read uploaded file.')

        manual_enrollments = ManualEnrollmentAudit.objects.all()
        self.assertEqual(manual_enrollments.count(), 0)

    def test_insufficient_data(self):
        """
        Try uploading a CSV file which does not have the exact four columns of data
        """
        csv_content = "test_student@example.com,test_student_1\n"
        uploaded_file = SimpleUploadedFile("temp.csv", csv_content)
        response = self.client.post(self.url, {'students_list': uploaded_file})
        self.assertEqual(response.status_code, 200)
        data = json.loads(response.content)
        self.assertEquals(len(data['row_errors']), 0)
        self.assertEquals(len(data['warnings']), 0)
        self.assertEquals(len(data['general_errors']), 1)
        self.assertEquals(data['general_errors'][0]['response'], 'Data in row #1 must have exactly four columns: email, username, full name, and country')

        manual_enrollments = ManualEnrollmentAudit.objects.all()
        self.assertEqual(manual_enrollments.count(), 0)

    def test_invalid_email_in_csv(self):
        """
        Test failure case of a poorly formatted email field
        """
        csv_content = "test_student.example.com,test_student_1,tester1,USA"

        uploaded_file = SimpleUploadedFile("temp.csv", csv_content)
        response = self.client.post(self.url, {'students_list': uploaded_file})
        data = json.loads(response.content)
        self.assertEqual(response.status_code, 200)
        self.assertNotEquals(len(data['row_errors']), 0)
        self.assertEquals(len(data['warnings']), 0)
        self.assertEquals(len(data['general_errors']), 0)
        self.assertEquals(data['row_errors'][0]['response'], 'Invalid email {0}.'.format('test_student.example.com'))

        manual_enrollments = ManualEnrollmentAudit.objects.all()
        self.assertEqual(manual_enrollments.count(), 0)

    @patch('lms.djangoapps.instructor.views.api.log.info')
    def test_csv_user_exist_and_not_enrolled(self, info_log):
        """
        If the email address and username already exists
        and the user is not enrolled in the course, enrolled him/her and iterate to next one.
        """
        csv_content = "nonenrolled@test.com,NotEnrolledStudent,tester1,USA"

        uploaded_file = SimpleUploadedFile("temp.csv", csv_content)
        response = self.client.post(self.url, {'students_list': uploaded_file})
        self.assertEqual(response.status_code, 200)
        info_log.assert_called_with(
            u'user %s enrolled in the course %s',
            u'NotEnrolledStudent',
            self.course.id
        )
        manual_enrollments = ManualEnrollmentAudit.objects.all()
        self.assertEqual(manual_enrollments.count(), 1)
        self.assertTrue(manual_enrollments[0].state_transition, UNENROLLED_TO_ENROLLED)

    def test_user_with_already_existing_email_in_csv(self):
        """
        If the email address already exists, but the username is different,
        assume it is the correct user and just register the user in the course.
        """
        csv_content = "test_student@example.com,test_student_1,tester1,USA\n" \
                      "test_student@example.com,test_student_2,tester2,US"

        uploaded_file = SimpleUploadedFile("temp.csv", csv_content)
        response = self.client.post(self.url, {'students_list': uploaded_file})
        self.assertEqual(response.status_code, 200)
        data = json.loads(response.content)
        warning_message = 'An account with email {email} exists but the provided username {username} ' \
                          'is different. Enrolling anyway with {email}.'.format(email='test_student@example.com', username='test_student_2')
        self.assertNotEquals(len(data['warnings']), 0)
        self.assertEquals(data['warnings'][0]['response'], warning_message)
        user = User.objects.get(email='test_student@example.com')
        self.assertTrue(CourseEnrollment.is_enrolled(user, self.course.id))

        manual_enrollments = ManualEnrollmentAudit.objects.all()
        self.assertEqual(manual_enrollments.count(), 1)
        self.assertTrue(manual_enrollments[0].state_transition, UNENROLLED_TO_ENROLLED)

    def test_user_with_already_existing_username_in_csv(self):
        """
        If the username already exists (but not the email),
        assume it is a different user and fail to create the new account.
        """
        csv_content = "test_student1@example.com,test_student_1,tester1,USA\n" \
                      "test_student2@example.com,test_student_1,tester2,US"

        uploaded_file = SimpleUploadedFile("temp.csv", csv_content)

        response = self.client.post(self.url, {'students_list': uploaded_file})
        self.assertEqual(response.status_code, 200)
        data = json.loads(response.content)
        self.assertNotEquals(len(data['row_errors']), 0)
        self.assertEquals(data['row_errors'][0]['response'], 'Username {user} already exists.'.format(user='test_student_1'))

    def test_csv_file_not_attached(self):
        """
        Test when the user does not attach a file
        """
        csv_content = "test_student1@example.com,test_student_1,tester1,USA\n" \
                      "test_student2@example.com,test_student_1,tester2,US"

        uploaded_file = SimpleUploadedFile("temp.csv", csv_content)

        response = self.client.post(self.url, {'file_not_found': uploaded_file})
        self.assertEqual(response.status_code, 200)
        data = json.loads(response.content)
        self.assertNotEquals(len(data['general_errors']), 0)
        self.assertEquals(data['general_errors'][0]['response'], 'File is not attached.')

        manual_enrollments = ManualEnrollmentAudit.objects.all()
        self.assertEqual(manual_enrollments.count(), 0)

    def test_raising_exception_in_auto_registration_and_enrollment_case(self):
        """
        Test that exceptions are handled well
        """
        csv_content = "test_student1@example.com,test_student_1,tester1,USA\n" \
                      "test_student2@example.com,test_student_1,tester2,US"

        uploaded_file = SimpleUploadedFile("temp.csv", csv_content)
        with patch('lms.djangoapps.instructor.views.api.create_manual_course_enrollment') as mock:
            mock.side_effect = NonExistentCourseError()
            response = self.client.post(self.url, {'students_list': uploaded_file})

        self.assertEqual(response.status_code, 200)
        data = json.loads(response.content)
        self.assertNotEquals(len(data['row_errors']), 0)
        self.assertEquals(data['row_errors'][0]['response'], 'NonExistentCourseError')

        manual_enrollments = ManualEnrollmentAudit.objects.all()
        self.assertEqual(manual_enrollments.count(), 0)

    def test_generate_unique_password(self):
        """
        generate_unique_password should generate a unique password string that excludes certain characters.
        """
        password = generate_unique_password([], 12)
        self.assertEquals(len(password), 12)
        for letter in password:
            self.assertNotIn(letter, 'aAeEiIoOuU1l')

    def test_users_created_and_enrolled_successfully_if_others_fail(self):

        csv_content = "test_student1@example.com,test_student_1,tester1,USA\n" \
                      "test_student3@example.com,test_student_1,tester3,CA\n" \
                      "test_student2@example.com,test_student_2,tester2,USA"

        uploaded_file = SimpleUploadedFile("temp.csv", csv_content)
        response = self.client.post(self.url, {'students_list': uploaded_file})
        self.assertEqual(response.status_code, 200)
        data = json.loads(response.content)
        self.assertNotEquals(len(data['row_errors']), 0)
        self.assertEquals(data['row_errors'][0]['response'], 'Username {user} already exists.'.format(user='test_student_1'))
        self.assertTrue(User.objects.filter(username='test_student_1', email='test_student1@example.com').exists())
        self.assertTrue(User.objects.filter(username='test_student_2', email='test_student2@example.com').exists())
        self.assertFalse(User.objects.filter(email='test_student3@example.com').exists())

        manual_enrollments = ManualEnrollmentAudit.objects.all()
        self.assertEqual(manual_enrollments.count(), 2)

    @patch.object(lms.djangoapps.instructor.views.api, 'generate_random_string',
                  Mock(side_effect=['first', 'first', 'second']))
    def test_generate_unique_password_no_reuse(self):
        """
        generate_unique_password should generate a unique password string that hasn't been generated before.
        """
        generated_password = ['first']
        password = generate_unique_password(generated_password, 12)
        self.assertNotEquals(password, 'first')

    @patch.dict(settings.FEATURES, {'ALLOW_AUTOMATED_SIGNUPS': False})
    def test_allow_automated_signups_flag_not_set(self):
        csv_content = "test_student1@example.com,test_student_1,tester1,USA"
        uploaded_file = SimpleUploadedFile("temp.csv", csv_content)
        response = self.client.post(self.url, {'students_list': uploaded_file})
        self.assertEquals(response.status_code, 403)

        manual_enrollments = ManualEnrollmentAudit.objects.all()
        self.assertEqual(manual_enrollments.count(), 0)

    @patch.dict(settings.FEATURES, {'ALLOW_AUTOMATED_SIGNUPS': True})
    def test_audit_enrollment_mode(self):
        """
        Test that enrollment mode for audit courses (paid courses) is 'audit'.
        """
        # Login Audit Course instructor
        self.client.login(username=self.audit_course_instructor.username, password='test')

        csv_content = "test_student_wl@example.com,test_student_wl,Test Student,USA"
        uploaded_file = SimpleUploadedFile("temp.csv", csv_content)
        response = self.client.post(self.audit_course_url, {'students_list': uploaded_file})

        self.assertEqual(response.status_code, 200)
        data = json.loads(response.content)
        self.assertEquals(len(data['row_errors']), 0)
        self.assertEquals(len(data['warnings']), 0)
        self.assertEquals(len(data['general_errors']), 0)

        manual_enrollments = ManualEnrollmentAudit.objects.all()
        self.assertEqual(manual_enrollments.count(), 1)
        self.assertEqual(manual_enrollments[0].state_transition, UNENROLLED_TO_ENROLLED)

        # Verify enrollment modes to be 'audit'
        for enrollment in manual_enrollments:
            self.assertEqual(enrollment.enrollment.mode, CourseMode.AUDIT)

    @patch.dict(settings.FEATURES, {'ALLOW_AUTOMATED_SIGNUPS': True})
    def test_honor_enrollment_mode(self):
        """
        Test that enrollment mode for unpaid honor courses is 'honor'.
        """
        # Remove white label course price
        self.white_label_course_mode.min_price = 0
        self.white_label_course_mode.suggested_prices = ''
        self.white_label_course_mode.save()  # pylint: disable=no-member

        # Login Audit Course instructor
        self.client.login(username=self.white_label_course_instructor.username, password='test')

        csv_content = "test_student_wl@example.com,test_student_wl,Test Student,USA"
        uploaded_file = SimpleUploadedFile("temp.csv", csv_content)
        response = self.client.post(self.white_label_course_url, {'students_list': uploaded_file})

        self.assertEqual(response.status_code, 200)
        data = json.loads(response.content)
        self.assertEquals(len(data['row_errors']), 0)
        self.assertEquals(len(data['warnings']), 0)
        self.assertEquals(len(data['general_errors']), 0)

        manual_enrollments = ManualEnrollmentAudit.objects.all()
        self.assertEqual(manual_enrollments.count(), 1)
        self.assertEqual(manual_enrollments[0].state_transition, UNENROLLED_TO_ENROLLED)

        # Verify enrollment modes to be 'honor'
        for enrollment in manual_enrollments:
            self.assertEqual(enrollment.enrollment.mode, CourseMode.HONOR)

    @patch.dict(settings.FEATURES, {'ALLOW_AUTOMATED_SIGNUPS': True})
    def test_default_shopping_cart_enrollment_mode_for_white_label(self):
        """
        Test that enrollment mode for white label courses (paid courses) is DEFAULT_SHOPPINGCART_MODE_SLUG.
        """
        # Login white label course instructor
        self.client.login(username=self.white_label_course_instructor.username, password='test')

        csv_content = "test_student_wl@example.com,test_student_wl,Test Student,USA"
        uploaded_file = SimpleUploadedFile("temp.csv", csv_content)
        response = self.client.post(self.white_label_course_url, {'students_list': uploaded_file})

        self.assertEqual(response.status_code, 200)
        data = json.loads(response.content)
        self.assertEquals(len(data['row_errors']), 0)
        self.assertEquals(len(data['warnings']), 0)
        self.assertEquals(len(data['general_errors']), 0)

        manual_enrollments = ManualEnrollmentAudit.objects.all()
        self.assertEqual(manual_enrollments.count(), 1)
        self.assertEqual(manual_enrollments[0].state_transition, UNENROLLED_TO_ENROLLED)

        # Verify enrollment modes to be CourseMode.DEFAULT_SHOPPINGCART_MODE_SLUG
        for enrollment in manual_enrollments:
            self.assertEqual(enrollment.enrollment.mode, CourseMode.DEFAULT_SHOPPINGCART_MODE_SLUG)


@attr(shard=1)
@ddt.ddt
class TestInstructorAPIEnrollment(SharedModuleStoreTestCase, LoginEnrollmentTestCase):
    """
    Test enrollment modification endpoint.

    This test does NOT exhaustively test state changes, that is the
    job of test_enrollment. This tests the response and action switch.
    """

    @classmethod
    def setUpClass(cls):
        super(TestInstructorAPIEnrollment, cls).setUpClass()
        cls.course = CourseFactory.create()

        # Email URL values
        cls.site_name = configuration_helpers.get_value(
            'SITE_NAME',
            settings.SITE_NAME
        )
        cls.about_path = '/courses/{}/about'.format(cls.course.id)
        cls.course_path = '/courses/{}/'.format(cls.course.id)

    def setUp(self):
        super(TestInstructorAPIEnrollment, self).setUp()

        self.request = RequestFactory().request()
        self.instructor = InstructorFactory(course_key=self.course.id)
        self.client.login(username=self.instructor.username, password='test')

        self.enrolled_student = UserFactory(username='EnrolledStudent', first_name='Enrolled', last_name='Student')
        CourseEnrollment.enroll(
            self.enrolled_student,
            self.course.id
        )
        self.notenrolled_student = UserFactory(username='NotEnrolledStudent', first_name='NotEnrolled',
                                               last_name='Student')

        # Create invited, but not registered, user
        cea = CourseEnrollmentAllowed(email='robot-allowed@robot.org', course_id=self.course.id)
        cea.save()
        self.allowed_email = 'robot-allowed@robot.org'

        self.notregistered_email = 'robot-not-an-email-yet@robot.org'
        self.assertEqual(User.objects.filter(email=self.notregistered_email).count(), 0)

        # uncomment to enable enable printing of large diffs
        # from failed assertions in the event of a test failure.
        # (comment because pylint C0103(invalid-name))
        # self.maxDiff = None

    def test_missing_params(self):
        """ Test missing all query parameters. """
        url = reverse('students_update_enrollment', kwargs={'course_id': self.course.id.to_deprecated_string()})
        response = self.client.post(url)
        self.assertEqual(response.status_code, 400)

    def test_bad_action(self):
        """ Test with an invalid action. """
        action = 'robot-not-an-action'
        url = reverse('students_update_enrollment', kwargs={'course_id': self.course.id.to_deprecated_string()})
        response = self.client.post(url, {'identifiers': self.enrolled_student.email, 'action': action})
        self.assertEqual(response.status_code, 400)

    def test_invalid_email(self):
        url = reverse('students_update_enrollment', kwargs={'course_id': self.course.id.to_deprecated_string()})
        response = self.client.post(url, {'identifiers': 'percivaloctavius@', 'action': 'enroll', 'email_students': False})
        self.assertEqual(response.status_code, 200)

        # test the response data
        expected = {
            "action": "enroll",
            'auto_enroll': False,
            "results": [
                {
                    "identifier": 'percivaloctavius@',
                    "invalidIdentifier": True,
                }
            ]
        }

        res_json = json.loads(response.content)
        self.assertEqual(res_json, expected)

    def test_invalid_username(self):
        url = reverse('students_update_enrollment', kwargs={'course_id': self.course.id.to_deprecated_string()})
        response = self.client.post(url,
                                    {'identifiers': 'percivaloctavius', 'action': 'enroll', 'email_students': False})
        self.assertEqual(response.status_code, 200)

        # test the response data
        expected = {
            "action": "enroll",
            'auto_enroll': False,
            "results": [
                {
                    "identifier": 'percivaloctavius',
                    "invalidIdentifier": True,
                }
            ]
        }

        res_json = json.loads(response.content)
        self.assertEqual(res_json, expected)

    def test_enroll_with_username(self):
        url = reverse('students_update_enrollment', kwargs={'course_id': self.course.id.to_deprecated_string()})
        response = self.client.post(url, {'identifiers': self.notenrolled_student.username, 'action': 'enroll',
                                          'email_students': False})
        self.assertEqual(response.status_code, 200)

        # test the response data
        expected = {
            "action": "enroll",
            'auto_enroll': False,
            "results": [
                {
                    "identifier": self.notenrolled_student.username,
                    "before": {
                        "enrollment": False,
                        "auto_enroll": False,
                        "user": True,
                        "allowed": False,
                    },
                    "after": {
                        "enrollment": True,
                        "auto_enroll": False,
                        "user": True,
                        "allowed": False,
                    }
                }
            ]
        }
        manual_enrollments = ManualEnrollmentAudit.objects.all()
        self.assertEqual(manual_enrollments.count(), 1)
        self.assertEqual(manual_enrollments[0].state_transition, UNENROLLED_TO_ENROLLED)
        res_json = json.loads(response.content)
        self.assertEqual(res_json, expected)

    def test_enroll_without_email(self):
        url = reverse('students_update_enrollment', kwargs={'course_id': self.course.id.to_deprecated_string()})
        response = self.client.post(url, {'identifiers': self.notenrolled_student.email, 'action': 'enroll',
                                          'email_students': False})
        print "type(self.notenrolled_student.email): {}".format(type(self.notenrolled_student.email))
        self.assertEqual(response.status_code, 200)

        # test that the user is now enrolled
        user = User.objects.get(email=self.notenrolled_student.email)
        self.assertTrue(CourseEnrollment.is_enrolled(user, self.course.id))

        # test the response data
        expected = {
            "action": "enroll",
            "auto_enroll": False,
            "results": [
                {
                    "identifier": self.notenrolled_student.email,
                    "before": {
                        "enrollment": False,
                        "auto_enroll": False,
                        "user": True,
                        "allowed": False,
                    },
                    "after": {
                        "enrollment": True,
                        "auto_enroll": False,
                        "user": True,
                        "allowed": False,
                    }
                }
            ]
        }

        manual_enrollments = ManualEnrollmentAudit.objects.all()
        self.assertEqual(manual_enrollments.count(), 1)
        self.assertEqual(manual_enrollments[0].state_transition, UNENROLLED_TO_ENROLLED)
        res_json = json.loads(response.content)
        self.assertEqual(res_json, expected)

        # Check the outbox
        self.assertEqual(len(mail.outbox), 0)

    @ddt.data('http', 'https')
    def test_enroll_with_email(self, protocol):
        url = reverse('students_update_enrollment', kwargs={'course_id': self.course.id.to_deprecated_string()})
        params = {'identifiers': self.notenrolled_student.email, 'action': 'enroll', 'email_students': True}
        environ = {'wsgi.url_scheme': protocol}
        response = self.client.post(url, params, **environ)

        print "type(self.notenrolled_student.email): {}".format(type(self.notenrolled_student.email))
        self.assertEqual(response.status_code, 200)

        # test that the user is now enrolled
        user = User.objects.get(email=self.notenrolled_student.email)
        self.assertTrue(CourseEnrollment.is_enrolled(user, self.course.id))

        # test the response data
        expected = {
            "action": "enroll",
            "auto_enroll": False,
            "results": [
                {
                    "identifier": self.notenrolled_student.email,
                    "before": {
                        "enrollment": False,
                        "auto_enroll": False,
                        "user": True,
                        "allowed": False,
                    },
                    "after": {
                        "enrollment": True,
                        "auto_enroll": False,
                        "user": True,
                        "allowed": False,
                    }
                }
            ]
        }

        res_json = json.loads(response.content)
        self.assertEqual(res_json, expected)

        # Check the outbox
        self.assertEqual(len(mail.outbox), 1)
        self.assertEqual(
            mail.outbox[0].subject,
            u'You have been enrolled in {}'.format(self.course.display_name)
        )
        self.assertEqual(
            mail.outbox[0].body,
            "Dear NotEnrolled Student\n\nYou have been enrolled in {} "
            "at edx.org by a member of the course staff. "
            "The course should now appear on your edx.org dashboard.\n\n"
            "To start accessing course materials, please visit "
            "{proto}://{site}{course_path}\n\n----\n"
            "This email was automatically sent from edx.org to NotEnrolled Student".format(
                self.course.display_name,
                proto=protocol, site=self.site_name, course_path=self.course_path
            )
        )

    @ddt.data('http', 'https')
    def test_enroll_with_email_not_registered(self, protocol):
        url = reverse('students_update_enrollment', kwargs={'course_id': self.course.id.to_deprecated_string()})
        params = {'identifiers': self.notregistered_email, 'action': 'enroll', 'email_students': True}
        environ = {'wsgi.url_scheme': protocol}
        response = self.client.post(url, params, **environ)
        manual_enrollments = ManualEnrollmentAudit.objects.all()
        self.assertEqual(manual_enrollments.count(), 1)
        self.assertEqual(manual_enrollments[0].state_transition, UNENROLLED_TO_ALLOWEDTOENROLL)
        self.assertEqual(response.status_code, 200)

        # Check the outbox
        self.assertEqual(len(mail.outbox), 1)
        self.assertEqual(
            mail.outbox[0].subject,
            u'You have been invited to register for {}'.format(self.course.display_name)
        )
        self.assertEqual(
            mail.outbox[0].body,
            "Dear student,\n\nYou have been invited to join {} at edx.org by a member of the course staff.\n\n"
            "To finish your registration, please visit {proto}://{site}/register and fill out the "
            "registration form making sure to use robot-not-an-email-yet@robot.org in the E-mail field.\n"
            "Once you have registered and activated your account, "
            "visit {proto}://{site}{about_path} to join the course.\n\n----\n"
            "This email was automatically sent from edx.org to robot-not-an-email-yet@robot.org".format(
                self.course.display_name, proto=protocol, site=self.site_name, about_path=self.about_path
            )
        )

    @ddt.data('http', 'https')
    @patch.dict(settings.FEATURES, {'ENABLE_MKTG_SITE': True})
    def test_enroll_email_not_registered_mktgsite(self, protocol):
        url = reverse('students_update_enrollment', kwargs={'course_id': self.course.id.to_deprecated_string()})
        params = {'identifiers': self.notregistered_email, 'action': 'enroll', 'email_students': True}
        environ = {'wsgi.url_scheme': protocol}
        response = self.client.post(url, params, **environ)

        manual_enrollments = ManualEnrollmentAudit.objects.all()
        self.assertEqual(manual_enrollments.count(), 1)
        self.assertEqual(manual_enrollments[0].state_transition, UNENROLLED_TO_ALLOWEDTOENROLL)
        self.assertEqual(response.status_code, 200)
        self.assertEqual(
            mail.outbox[0].body,
            "Dear student,\n\nYou have been invited to join {display_name}"
            " at edx.org by a member of the course staff.\n\n"
            "To finish your registration, please visit {proto}://{site}/register and fill out the registration form "
            "making sure to use robot-not-an-email-yet@robot.org in the E-mail field.\n"
            "You can then enroll in {display_name}.\n\n----\n"
            "This email was automatically sent from edx.org to robot-not-an-email-yet@robot.org".format(
                display_name=self.course.display_name, proto=protocol, site=self.site_name
            )
        )

    @ddt.data('http', 'https')
    def test_enroll_with_email_not_registered_autoenroll(self, protocol):
        url = reverse('students_update_enrollment', kwargs={'course_id': self.course.id.to_deprecated_string()})
        params = {'identifiers': self.notregistered_email, 'action': 'enroll', 'email_students': True,
                  'auto_enroll': True}
        environ = {'wsgi.url_scheme': protocol}
        response = self.client.post(url, params, **environ)
        print "type(self.notregistered_email): {}".format(type(self.notregistered_email))
        self.assertEqual(response.status_code, 200)

        # Check the outbox
        self.assertEqual(len(mail.outbox), 1)
        self.assertEqual(
            mail.outbox[0].subject,
            u'You have been invited to register for {}'.format(self.course.display_name)
        )
        manual_enrollments = ManualEnrollmentAudit.objects.all()
        self.assertEqual(manual_enrollments.count(), 1)
        self.assertEqual(manual_enrollments[0].state_transition, UNENROLLED_TO_ALLOWEDTOENROLL)
        self.assertEqual(
            mail.outbox[0].body,
            "Dear student,\n\nYou have been invited to join {display_name}"
            " at edx.org by a member of the course staff.\n\n"
            "To finish your registration, please visit {proto}://{site}/register and fill out the registration form "
            "making sure to use robot-not-an-email-yet@robot.org in the E-mail field.\n"
            "Once you have registered and activated your account,"
            " you will see {display_name} listed on your dashboard.\n\n----\n"
            "This email was automatically sent from edx.org to robot-not-an-email-yet@robot.org".format(
                proto=protocol, site=self.site_name, display_name=self.course.display_name
            )
        )

    def test_unenroll_without_email(self):
        url = reverse('students_update_enrollment', kwargs={'course_id': self.course.id.to_deprecated_string()})
        response = self.client.post(url, {'identifiers': self.enrolled_student.email, 'action': 'unenroll',
                                          'email_students': False})
        print "type(self.enrolled_student.email): {}".format(type(self.enrolled_student.email))
        self.assertEqual(response.status_code, 200)

        # test that the user is now unenrolled
        user = User.objects.get(email=self.enrolled_student.email)
        self.assertFalse(CourseEnrollment.is_enrolled(user, self.course.id))

        # test the response data
        expected = {
            "action": "unenroll",
            "auto_enroll": False,
            "results": [
                {
                    "identifier": self.enrolled_student.email,
                    "before": {
                        "enrollment": True,
                        "auto_enroll": False,
                        "user": True,
                        "allowed": False,
                    },
                    "after": {
                        "enrollment": False,
                        "auto_enroll": False,
                        "user": True,
                        "allowed": False,
                    }
                }
            ]
        }

        manual_enrollments = ManualEnrollmentAudit.objects.all()
        self.assertEqual(manual_enrollments.count(), 1)
        self.assertEqual(manual_enrollments[0].state_transition, ENROLLED_TO_UNENROLLED)
        res_json = json.loads(response.content)
        self.assertEqual(res_json, expected)

        # Check the outbox
        self.assertEqual(len(mail.outbox), 0)

    def test_unenroll_with_email(self):
        url = reverse('students_update_enrollment', kwargs={'course_id': self.course.id.to_deprecated_string()})
        response = self.client.post(url, {'identifiers': self.enrolled_student.email, 'action': 'unenroll',
                                          'email_students': True})
        print "type(self.enrolled_student.email): {}".format(type(self.enrolled_student.email))
        self.assertEqual(response.status_code, 200)

        # test that the user is now unenrolled
        user = User.objects.get(email=self.enrolled_student.email)
        self.assertFalse(CourseEnrollment.is_enrolled(user, self.course.id))

        # test the response data
        expected = {
            "action": "unenroll",
            "auto_enroll": False,
            "results": [
                {
                    "identifier": self.enrolled_student.email,
                    "before": {
                        "enrollment": True,
                        "auto_enroll": False,
                        "user": True,
                        "allowed": False,
                    },
                    "after": {
                        "enrollment": False,
                        "auto_enroll": False,
                        "user": True,
                        "allowed": False,
                    }
                }
            ]
        }

        manual_enrollments = ManualEnrollmentAudit.objects.all()
        self.assertEqual(manual_enrollments.count(), 1)
        self.assertEqual(manual_enrollments[0].state_transition, ENROLLED_TO_UNENROLLED)
        res_json = json.loads(response.content)
        self.assertEqual(res_json, expected)

        # Check the outbox
        self.assertEqual(len(mail.outbox), 1)
        self.assertEqual(
            mail.outbox[0].subject,
            'You have been un-enrolled from {display_name}'.format(display_name=self.course.display_name,)
        )
        self.assertEqual(
            mail.outbox[0].body,
            "Dear Enrolled Student\n\nYou have been un-enrolled in {display_name} "
            "at edx.org by a member of the course staff. "
            "The course will no longer appear on your edx.org dashboard.\n\n"
            "Your other courses have not been affected.\n\n----\n"
            "This email was automatically sent from edx.org to Enrolled Student".format(
                display_name=self.course.display_name,
            )
        )

    def test_unenroll_with_email_allowed_student(self):
        url = reverse('students_update_enrollment', kwargs={'course_id': self.course.id.to_deprecated_string()})
        response = self.client.post(url,
                                    {'identifiers': self.allowed_email, 'action': 'unenroll', 'email_students': True})
        print "type(self.allowed_email): {}".format(type(self.allowed_email))
        self.assertEqual(response.status_code, 200)

        # test the response data
        expected = {
            "action": "unenroll",
            "auto_enroll": False,
            "results": [
                {
                    "identifier": self.allowed_email,
                    "before": {
                        "enrollment": False,
                        "auto_enroll": False,
                        "user": False,
                        "allowed": True,
                    },
                    "after": {
                        "enrollment": False,
                        "auto_enroll": False,
                        "user": False,
                        "allowed": False,
                    }
                }
            ]
        }

        manual_enrollments = ManualEnrollmentAudit.objects.all()
        self.assertEqual(manual_enrollments.count(), 1)
        self.assertEqual(manual_enrollments[0].state_transition, ALLOWEDTOENROLL_TO_UNENROLLED)
        res_json = json.loads(response.content)
        self.assertEqual(res_json, expected)

        # Check the outbox
        self.assertEqual(len(mail.outbox), 1)
        self.assertEqual(
            mail.outbox[0].subject,
            'You have been un-enrolled from {display_name}'.format(display_name=self.course.display_name,)
        )
        self.assertEqual(
            mail.outbox[0].body,
            "Dear Student,\n\nYou have been un-enrolled from course {display_name} by a member of the course staff. "
            "Please disregard the invitation previously sent.\n\n----\n"
            "This email was automatically sent from edx.org to robot-allowed@robot.org".format(
                display_name=self.course.display_name,
            )
        )

    @ddt.data('http', 'https')
    @patch('lms.djangoapps.instructor.enrollment.uses_shib')
    def test_enroll_with_email_not_registered_with_shib(self, protocol, mock_uses_shib):
        mock_uses_shib.return_value = True

        url = reverse('students_update_enrollment', kwargs={'course_id': self.course.id.to_deprecated_string()})
        params = {'identifiers': self.notregistered_email, 'action': 'enroll', 'email_students': True}
        environ = {'wsgi.url_scheme': protocol}
        response = self.client.post(url, params, **environ)
        self.assertEqual(response.status_code, 200)

        # Check the outbox
        self.assertEqual(len(mail.outbox), 1)
        self.assertEqual(
            mail.outbox[0].subject,
            'You have been invited to register for {display_name}'.format(display_name=self.course.display_name,)
        )

        self.assertEqual(
            mail.outbox[0].body,
            "Dear student,\n\nYou have been invited to join {display_name} at edx.org by a member of the course staff.\n\n"
            "To access the course visit {proto}://{site}{about_path} and register for the course.\n\n----\n"
            "This email was automatically sent from edx.org to robot-not-an-email-yet@robot.org".format(
                proto=protocol, site=self.site_name, about_path=self.about_path,
                display_name=self.course.display_name,
            )
        )

    @patch('lms.djangoapps.instructor.enrollment.uses_shib')
    @patch.dict(settings.FEATURES, {'ENABLE_MKTG_SITE': True})
    def test_enroll_email_not_registered_shib_mktgsite(self, mock_uses_shib):
        # Try with marketing site enabled and shib on
        mock_uses_shib.return_value = True

        url = reverse('students_update_enrollment', kwargs={'course_id': self.course.id.to_deprecated_string()})
        # Try with marketing site enabled
        with patch.dict('django.conf.settings.FEATURES', {'ENABLE_MKTG_SITE': True}):
            response = self.client.post(url, {'identifiers': self.notregistered_email, 'action': 'enroll',
                                              'email_students': True})

        self.assertEqual(response.status_code, 200)
        self.assertEqual(
            mail.outbox[0].body,
            "Dear student,\n\nYou have been invited to join {} at edx.org by a member of the course staff.\n\n----\n"
            "This email was automatically sent from edx.org to robot-not-an-email-yet@robot.org".format(
                self.course.display_name,
            )
        )

    @ddt.data('http', 'https')
    @patch('lms.djangoapps.instructor.enrollment.uses_shib')
    def test_enroll_with_email_not_registered_with_shib_autoenroll(self, protocol, mock_uses_shib):
        mock_uses_shib.return_value = True

        url = reverse('students_update_enrollment', kwargs={'course_id': self.course.id.to_deprecated_string()})
        params = {'identifiers': self.notregistered_email, 'action': 'enroll', 'email_students': True,
                  'auto_enroll': True}
        environ = {'wsgi.url_scheme': protocol}
        response = self.client.post(url, params, **environ)
        print "type(self.notregistered_email): {}".format(type(self.notregistered_email))
        self.assertEqual(response.status_code, 200)

        # Check the outbox
        self.assertEqual(len(mail.outbox), 1)
        self.assertEqual(
            mail.outbox[0].subject,
            'You have been invited to register for {display_name}'.format(display_name=self.course.display_name,)
        )

        self.assertEqual(
            mail.outbox[0].body,
            "Dear student,\n\nYou have been invited to join {display_name}"
            " at edx.org by a member of the course staff.\n\n"
            "To access the course visit {proto}://{site}{course_path} and login.\n\n----\n"
            "This email was automatically sent from edx.org to robot-not-an-email-yet@robot.org".format(
                display_name=self.course.display_name,
                proto=protocol, site=self.site_name, course_path=self.course_path
            )
        )

    def test_enroll_already_enrolled_student(self):
        """
        Ensure that already enrolled "verified" students cannot be downgraded
        to "honor"
        """
        course_enrollment = CourseEnrollment.objects.get(
            user=self.enrolled_student, course_id=self.course.id
        )
        # make this enrollment "verified"
        course_enrollment.mode = u'verified'
        course_enrollment.save()
        self.assertEqual(course_enrollment.mode, u'verified')

        # now re-enroll the student through the instructor dash
        self._change_student_enrollment(self.enrolled_student, self.course, 'enroll')

        # affirm that the student is still in "verified" mode
        course_enrollment = CourseEnrollment.objects.get(
            user=self.enrolled_student, course_id=self.course.id
        )
        manual_enrollments = ManualEnrollmentAudit.objects.all()
        self.assertEqual(manual_enrollments.count(), 1)
        self.assertEqual(manual_enrollments[0].state_transition, ENROLLED_TO_ENROLLED)
        self.assertEqual(course_enrollment.mode, u"verified")

    def create_paid_course(self):
        """
        create paid course mode.
        """
        paid_course = CourseFactory.create()
        CourseModeFactory.create(course_id=paid_course.id, min_price=50, mode_slug=CourseMode.HONOR)
        CourseInstructorRole(paid_course.id).add_users(self.instructor)
        return paid_course

    def test_reason_field_should_not_be_empty(self):
        """
        test to check that reason field should not be empty when
        manually enrolling the students for the paid courses.
        """
        paid_course = self.create_paid_course()
        url = reverse('students_update_enrollment', kwargs={'course_id': paid_course.id.to_deprecated_string()})
        params = {'identifiers': self.notregistered_email, 'action': 'enroll', 'email_students': False,
                  'auto_enroll': False}
        response = self.client.post(url, params)
        manual_enrollments = ManualEnrollmentAudit.objects.all()
        self.assertEqual(manual_enrollments.count(), 0)

        # test the response data
        expected = {
            "action": "enroll",
            "auto_enroll": False,
            "results": [
                {
                    "error": True
                }
            ]
        }
        res_json = json.loads(response.content)
        self.assertEqual(res_json, expected)

    def test_unenrolled_allowed_to_enroll_user(self):
        """
        test to unenroll allow to enroll user.
        """
        paid_course = self.create_paid_course()
        url = reverse('students_update_enrollment', kwargs={'course_id': paid_course.id.to_deprecated_string()})
        params = {'identifiers': self.notregistered_email, 'action': 'enroll', 'email_students': False,
                  'auto_enroll': False, 'reason': 'testing..'}
        response = self.client.post(url, params)
        manual_enrollments = ManualEnrollmentAudit.objects.all()
        self.assertEqual(manual_enrollments.count(), 1)
        self.assertEqual(manual_enrollments[0].state_transition, UNENROLLED_TO_ALLOWEDTOENROLL)
        self.assertEqual(response.status_code, 200)

        # now registered the user
        UserFactory(email=self.notregistered_email)
        url = reverse('students_update_enrollment', kwargs={'course_id': paid_course.id.to_deprecated_string()})
        params = {'identifiers': self.notregistered_email, 'action': 'enroll', 'email_students': False,
                  'auto_enroll': False, 'reason': 'testing'}
        response = self.client.post(url, params)
        manual_enrollments = ManualEnrollmentAudit.objects.all()
        self.assertEqual(manual_enrollments.count(), 2)
        self.assertEqual(manual_enrollments[1].state_transition, ALLOWEDTOENROLL_TO_ENROLLED)
        self.assertEqual(response.status_code, 200)

        # test the response data
        expected = {
            "action": "enroll",
            "auto_enroll": False,
            "results": [
                {
                    "identifier": self.notregistered_email,
                    "before": {
                        "enrollment": False,
                        "auto_enroll": False,
                        "user": True,
                        "allowed": True,
                    },
                    "after": {
                        "enrollment": True,
                        "auto_enroll": False,
                        "user": True,
                        "allowed": True,
                    }
                }
            ]
        }
        res_json = json.loads(response.content)
        self.assertEqual(res_json, expected)

    def test_unenrolled_already_not_enrolled_user(self):
        """
        test unenrolled user already not enrolled in a course.
        """
        paid_course = self.create_paid_course()
        course_enrollment = CourseEnrollment.objects.filter(
            user__email=self.notregistered_email, course_id=paid_course.id
        )
        self.assertEqual(course_enrollment.count(), 0)

        url = reverse('students_update_enrollment', kwargs={'course_id': paid_course.id.to_deprecated_string()})
        params = {'identifiers': self.notregistered_email, 'action': 'unenroll', 'email_students': False,
                  'auto_enroll': False, 'reason': 'testing'}

        response = self.client.post(url, params)
        self.assertEqual(response.status_code, 200)

        # test the response data
        expected = {
            "action": "unenroll",
            "auto_enroll": False,
            "results": [
                {
                    "identifier": self.notregistered_email,
                    "before": {
                        "enrollment": False,
                        "auto_enroll": False,
                        "user": False,
                        "allowed": False,
                    },
                    "after": {
                        "enrollment": False,
                        "auto_enroll": False,
                        "user": False,
                        "allowed": False,
                    }
                }
            ]
        }

        manual_enrollments = ManualEnrollmentAudit.objects.all()
        self.assertEqual(manual_enrollments.count(), 1)
        self.assertEqual(manual_enrollments[0].state_transition, UNENROLLED_TO_UNENROLLED)

        res_json = json.loads(response.content)
        self.assertEqual(res_json, expected)

    def test_unenroll_and_enroll_verified(self):
        """
        Test that unenrolling and enrolling a student from a verified track
        results in that student being in the default track
        """
        course_enrollment = CourseEnrollment.objects.get(
            user=self.enrolled_student, course_id=self.course.id
        )
        # upgrade enrollment
        course_enrollment.mode = u'verified'
        course_enrollment.save()
        self.assertEqual(course_enrollment.mode, u'verified')

        self._change_student_enrollment(self.enrolled_student, self.course, 'unenroll')

        self._change_student_enrollment(self.enrolled_student, self.course, 'enroll')

        course_enrollment = CourseEnrollment.objects.get(
            user=self.enrolled_student, course_id=self.course.id
        )
        self.assertEqual(course_enrollment.mode, CourseMode.DEFAULT_MODE_SLUG)

    def _change_student_enrollment(self, user, course, action):
        """
        Helper function that posts to 'students_update_enrollment' to change
        a student's enrollment
        """
        url = reverse(
            'students_update_enrollment',
            kwargs={'course_id': course.id.to_deprecated_string()},
        )
        params = {
            'identifiers': user.email,
            'action': action,
            'email_students': True,
            'reason': 'change user enrollment'
        }
        response = self.client.post(url, params)
        self.assertEqual(response.status_code, 200)
        return response


@attr(shard=1)
@ddt.ddt
class TestInstructorAPIBulkBetaEnrollment(SharedModuleStoreTestCase, LoginEnrollmentTestCase):
    """
    Test bulk beta modify access endpoint.
    """
    @classmethod
    def setUpClass(cls):
        super(TestInstructorAPIBulkBetaEnrollment, cls).setUpClass()
        cls.course = CourseFactory.create()
        # Email URL values
        cls.site_name = configuration_helpers.get_value(
            'SITE_NAME',
            settings.SITE_NAME
        )
        cls.about_path = '/courses/{}/about'.format(cls.course.id)
        cls.course_path = '/courses/{}/'.format(cls.course.id)

    def setUp(self):
        super(TestInstructorAPIBulkBetaEnrollment, self).setUp()

        self.instructor = InstructorFactory(course_key=self.course.id)
        self.client.login(username=self.instructor.username, password='test')

        self.beta_tester = BetaTesterFactory(course_key=self.course.id)
        CourseEnrollment.enroll(
            self.beta_tester,
            self.course.id
        )
        self.assertTrue(CourseBetaTesterRole(self.course.id).has_user(self.beta_tester))

        self.notenrolled_student = UserFactory(username='NotEnrolledStudent')

        self.notregistered_email = 'robot-not-an-email-yet@robot.org'
        self.assertEqual(User.objects.filter(email=self.notregistered_email).count(), 0)

        self.request = RequestFactory().request()

        # uncomment to enable enable printing of large diffs
        # from failed assertions in the event of a test failure.
        # (comment because pylint C0103(invalid-name))
        # self.maxDiff = None

    def test_missing_params(self):
        """ Test missing all query parameters. """
        url = reverse('bulk_beta_modify_access', kwargs={'course_id': self.course.id.to_deprecated_string()})
        response = self.client.post(url)
        self.assertEqual(response.status_code, 400)

    def test_bad_action(self):
        """ Test with an invalid action. """
        action = 'robot-not-an-action'
        url = reverse('bulk_beta_modify_access', kwargs={'course_id': self.course.id.to_deprecated_string()})
        response = self.client.post(url, {'identifiers': self.beta_tester.email, 'action': action})
        self.assertEqual(response.status_code, 400)

    def add_notenrolled(self, response, identifier):
        """
        Test Helper Method (not a test, called by other tests)

        Takes a client response from a call to bulk_beta_modify_access with 'email_students': False,
        and the student identifier (email or username) given as 'identifiers' in the request.

        Asserts the reponse returns cleanly, that the student was added as a beta tester, and the
        response properly contains their identifier, 'error': False, and 'userDoesNotExist': False.
        Additionally asserts no email was sent.
        """
        self.assertEqual(response.status_code, 200)
        self.assertTrue(CourseBetaTesterRole(self.course.id).has_user(self.notenrolled_student))
        # test the response data
        expected = {
            "action": "add",
            "results": [
                {
                    "identifier": identifier,
                    "error": False,
                    "userDoesNotExist": False
                }
            ]
        }

        res_json = json.loads(response.content)
        self.assertEqual(res_json, expected)

        # Check the outbox
        self.assertEqual(len(mail.outbox), 0)

    def test_add_notenrolled_email(self):
        url = reverse('bulk_beta_modify_access', kwargs={'course_id': self.course.id.to_deprecated_string()})
        response = self.client.post(url, {'identifiers': self.notenrolled_student.email, 'action': 'add', 'email_students': False})
        self.add_notenrolled(response, self.notenrolled_student.email)
        self.assertFalse(CourseEnrollment.is_enrolled(self.notenrolled_student, self.course.id))

    def test_add_notenrolled_email_autoenroll(self):
        url = reverse('bulk_beta_modify_access', kwargs={'course_id': self.course.id.to_deprecated_string()})
        response = self.client.post(url, {'identifiers': self.notenrolled_student.email, 'action': 'add', 'email_students': False, 'auto_enroll': True})
        self.add_notenrolled(response, self.notenrolled_student.email)
        self.assertTrue(CourseEnrollment.is_enrolled(self.notenrolled_student, self.course.id))

    def test_add_notenrolled_username(self):
        url = reverse('bulk_beta_modify_access', kwargs={'course_id': self.course.id.to_deprecated_string()})
        response = self.client.post(url, {'identifiers': self.notenrolled_student.username, 'action': 'add', 'email_students': False})
        self.add_notenrolled(response, self.notenrolled_student.username)
        self.assertFalse(CourseEnrollment.is_enrolled(self.notenrolled_student, self.course.id))

    def test_add_notenrolled_username_autoenroll(self):
        url = reverse('bulk_beta_modify_access', kwargs={'course_id': self.course.id.to_deprecated_string()})
        response = self.client.post(url, {'identifiers': self.notenrolled_student.username, 'action': 'add', 'email_students': False, 'auto_enroll': True})
        self.add_notenrolled(response, self.notenrolled_student.username)
        self.assertTrue(CourseEnrollment.is_enrolled(self.notenrolled_student, self.course.id))

    @ddt.data('http', 'https')
    def test_add_notenrolled_with_email(self, protocol):
        url = reverse('bulk_beta_modify_access', kwargs={'course_id': self.course.id.to_deprecated_string()})
        params = {'identifiers': self.notenrolled_student.email, 'action': 'add', 'email_students': True}
        environ = {'wsgi.url_scheme': protocol}
        response = self.client.post(url, params, **environ)
        self.assertEqual(response.status_code, 200)

        self.assertTrue(CourseBetaTesterRole(self.course.id).has_user(self.notenrolled_student))
        # test the response data
        expected = {
            "action": "add",
            "results": [
                {
                    "identifier": self.notenrolled_student.email,
                    "error": False,
                    "userDoesNotExist": False
                }
            ]
        }
        res_json = json.loads(response.content)
        self.assertEqual(res_json, expected)

        # Check the outbox
        self.assertEqual(len(mail.outbox), 1)
        self.assertEqual(
            mail.outbox[0].subject,
            'You have been invited to a beta test for {display_name}'.format(display_name=self.course.display_name,)
        )

        self.assertEqual(
            mail.outbox[0].body,
            u"Dear {student_name}\n\nYou have been invited to be a beta tester "
            "for {display_name} at edx.org by a member of the course staff.\n\n"
            "Visit {proto}://{site}{about_path} to join "
            "the course and begin the beta test.\n\n----\n"
            "This email was automatically sent from edx.org to {student_email}".format(
                display_name=self.course.display_name,
                student_name=self.notenrolled_student.profile.name,
                student_email=self.notenrolled_student.email,
                proto=protocol,
                site=self.site_name,
                about_path=self.about_path
            )
        )

    @ddt.data('http', 'https')
    def test_add_notenrolled_with_email_autoenroll(self, protocol):
        url = reverse('bulk_beta_modify_access', kwargs={'course_id': self.course.id.to_deprecated_string()})
        params = {'identifiers': self.notenrolled_student.email, 'action': 'add', 'email_students': True,
                  'auto_enroll': True}
        environ = {'wsgi.url_scheme': protocol}
        response = self.client.post(url, params, **environ)
        self.assertEqual(response.status_code, 200)

        self.assertTrue(CourseBetaTesterRole(self.course.id).has_user(self.notenrolled_student))
        # test the response data
        expected = {
            "action": "add",
            "results": [
                {
                    "identifier": self.notenrolled_student.email,
                    "error": False,
                    "userDoesNotExist": False
                }
            ]
        }
        res_json = json.loads(response.content)
        self.assertEqual(res_json, expected)

        # Check the outbox
        self.assertEqual(len(mail.outbox), 1)
        self.assertEqual(
            mail.outbox[0].subject,
            'You have been invited to a beta test for {display_name}'.format(display_name=self.course.display_name)
        )

        self.assertEqual(
            mail.outbox[0].body,
            u"Dear {student_name}\n\nYou have been invited to be a beta tester "
            "for {display_name} at edx.org by a member of the course staff.\n\n"
            "To start accessing course materials, please visit "
            "{proto}://{site}{course_path}\n\n----\n"
            "This email was automatically sent from edx.org to {student_email}".format(
                display_name=self.course.display_name,
                student_name=self.notenrolled_student.profile.name,
                student_email=self.notenrolled_student.email,
                proto=protocol,
                site=self.site_name,
                course_path=self.course_path
            )
        )

    @patch.dict(settings.FEATURES, {'ENABLE_MKTG_SITE': True})
    def test_add_notenrolled_email_mktgsite(self):
        # Try with marketing site enabled
        url = reverse('bulk_beta_modify_access', kwargs={'course_id': self.course.id.to_deprecated_string()})
        response = self.client.post(url, {'identifiers': self.notenrolled_student.email, 'action': 'add', 'email_students': True})

        self.assertEqual(response.status_code, 200)
        self.assertEqual(
            mail.outbox[0].body,
            u"Dear {}\n\nYou have been invited to be a beta tester "
            "for {} at edx.org by a member of the course staff.\n\n"
            "Visit edx.org to enroll in the course and begin the beta test.\n\n----\n"
            "This email was automatically sent from edx.org to {}".format(
                self.notenrolled_student.profile.name,
                self.course.display_name,
                self.notenrolled_student.email,
            )
        )

    def test_enroll_with_email_not_registered(self):
        # User doesn't exist
        url = reverse('bulk_beta_modify_access', kwargs={'course_id': self.course.id.to_deprecated_string()})
        response = self.client.post(url,
                                    {'identifiers': self.notregistered_email, 'action': 'add', 'email_students': True,
                                     'reason': 'testing'})
        self.assertEqual(response.status_code, 200)
        # test the response data
        expected = {
            "action": "add",
            "results": [
                {
                    "identifier": self.notregistered_email,
                    "error": True,
                    "userDoesNotExist": True
                }
            ]
        }
        res_json = json.loads(response.content)
        self.assertEqual(res_json, expected)

        # Check the outbox
        self.assertEqual(len(mail.outbox), 0)

    def test_remove_without_email(self):
        url = reverse('bulk_beta_modify_access', kwargs={'course_id': self.course.id.to_deprecated_string()})
        response = self.client.post(url,
                                    {'identifiers': self.beta_tester.email, 'action': 'remove', 'email_students': False,
                                     'reason': 'testing'})
        self.assertEqual(response.status_code, 200)

        # Works around a caching bug which supposedly can't happen in prod. The instance here is not ==
        # the instance fetched from the email above which had its cache cleared
        if hasattr(self.beta_tester, '_roles'):
            del self.beta_tester._roles
        self.assertFalse(CourseBetaTesterRole(self.course.id).has_user(self.beta_tester))

        # test the response data
        expected = {
            "action": "remove",
            "results": [
                {
                    "identifier": self.beta_tester.email,
                    "error": False,
                    "userDoesNotExist": False
                }
            ]
        }
        res_json = json.loads(response.content)
        self.assertEqual(res_json, expected)

        # Check the outbox
        self.assertEqual(len(mail.outbox), 0)

    def test_remove_with_email(self):
        url = reverse('bulk_beta_modify_access', kwargs={'course_id': self.course.id.to_deprecated_string()})
        response = self.client.post(url,
                                    {'identifiers': self.beta_tester.email, 'action': 'remove', 'email_students': True,
                                     'reason': 'testing'})
        self.assertEqual(response.status_code, 200)

        # Works around a caching bug which supposedly can't happen in prod. The instance here is not ==
        # the instance fetched from the email above which had its cache cleared
        if hasattr(self.beta_tester, '_roles'):
            del self.beta_tester._roles
        self.assertFalse(CourseBetaTesterRole(self.course.id).has_user(self.beta_tester))

        # test the response data
        expected = {
            "action": "remove",
            "results": [
                {
                    "identifier": self.beta_tester.email,
                    "error": False,
                    "userDoesNotExist": False
                }
            ]
        }
        res_json = json.loads(response.content)
        self.assertEqual(res_json, expected)
        # Check the outbox
        self.assertEqual(len(mail.outbox), 1)
        self.assertEqual(
            mail.outbox[0].subject,
            u'You have been removed from a beta test for {display_name}'.format(display_name=self.course.display_name,)
        )
        self.assertEqual(
            mail.outbox[0].body,
            "Dear {full_name}\n\nYou have been removed as a beta tester for "
            "{display_name} at edx.org by a member of the course staff. "
            "The course will remain on your dashboard, but you will no longer "
            "be part of the beta testing group.\n\n"
            "Your other courses have not been affected.\n\n----\n"
            "This email was automatically sent from edx.org to {email_address}".format(
                display_name=self.course.display_name,
                full_name=self.beta_tester.profile.name,
                email_address=self.beta_tester.email
            )
        )


@attr(shard=1)
class TestInstructorAPILevelsAccess(SharedModuleStoreTestCase, LoginEnrollmentTestCase):
    """
    Test endpoints whereby instructors can change permissions
    of other users.

    This test does NOT test whether the actions had an effect on the
    database, that is the job of test_access.
    This tests the response and action switch.
    Actually, modify_access does not have a very meaningful
    response yet, so only the status code is tested.
    """
    @classmethod
    def setUpClass(cls):
        super(TestInstructorAPILevelsAccess, cls).setUpClass()
        cls.course = CourseFactory.create()

    def setUp(self):
        super(TestInstructorAPILevelsAccess, self).setUp()

        self.instructor = InstructorFactory(course_key=self.course.id)
        self.client.login(username=self.instructor.username, password='test')

        self.other_instructor = InstructorFactory(course_key=self.course.id)
        self.other_staff = StaffFactory(course_key=self.course.id)
        self.other_user = UserFactory()

    def test_modify_access_noparams(self):
        """ Test missing all query parameters. """
        url = reverse('modify_access', kwargs={'course_id': self.course.id.to_deprecated_string()})
        response = self.client.post(url)
        self.assertEqual(response.status_code, 400)

    def test_modify_access_bad_action(self):
        """ Test with an invalid action parameter. """
        url = reverse('modify_access', kwargs={'course_id': self.course.id.to_deprecated_string()})
        response = self.client.post(url, {
            'unique_student_identifier': self.other_staff.email,
            'rolename': 'staff',
            'action': 'robot-not-an-action',
        })
        self.assertEqual(response.status_code, 400)

    def test_modify_access_bad_role(self):
        """ Test with an invalid action parameter. """
        url = reverse('modify_access', kwargs={'course_id': self.course.id.to_deprecated_string()})
        response = self.client.post(url, {
            'unique_student_identifier': self.other_staff.email,
            'rolename': 'robot-not-a-roll',
            'action': 'revoke',
        })
        self.assertEqual(response.status_code, 400)

    def test_modify_access_allow(self):
        url = reverse('modify_access', kwargs={'course_id': self.course.id.to_deprecated_string()})
        response = self.client.post(url, {
            'unique_student_identifier': self.other_user.email,
            'rolename': 'staff',
            'action': 'allow',
        })
        self.assertEqual(response.status_code, 200)

    def test_modify_access_allow_with_uname(self):
        url = reverse('modify_access', kwargs={'course_id': self.course.id.to_deprecated_string()})
        response = self.client.post(url, {
            'unique_student_identifier': self.other_instructor.username,
            'rolename': 'staff',
            'action': 'allow',
        })
        self.assertEqual(response.status_code, 200)

    def test_modify_access_revoke(self):
        url = reverse('modify_access', kwargs={'course_id': self.course.id.to_deprecated_string()})
        response = self.client.post(url, {
            'unique_student_identifier': self.other_staff.email,
            'rolename': 'staff',
            'action': 'revoke',
        })
        self.assertEqual(response.status_code, 200)

    def test_modify_access_revoke_with_username(self):
        url = reverse('modify_access', kwargs={'course_id': self.course.id.to_deprecated_string()})
        response = self.client.post(url, {
            'unique_student_identifier': self.other_staff.username,
            'rolename': 'staff',
            'action': 'revoke',
        })
        self.assertEqual(response.status_code, 200)

    def test_modify_access_with_fake_user(self):
        url = reverse('modify_access', kwargs={'course_id': self.course.id.to_deprecated_string()})
        response = self.client.post(url, {
            'unique_student_identifier': 'GandalfTheGrey',
            'rolename': 'staff',
            'action': 'revoke',
        })
        self.assertEqual(response.status_code, 200)
        expected = {
            'unique_student_identifier': 'GandalfTheGrey',
            'userDoesNotExist': True,
        }
        res_json = json.loads(response.content)
        self.assertEqual(res_json, expected)

    def test_modify_access_with_inactive_user(self):
        self.other_user.is_active = False
        self.other_user.save()  # pylint: disable=no-member
        url = reverse('modify_access', kwargs={'course_id': self.course.id.to_deprecated_string()})
        response = self.client.post(url, {
            'unique_student_identifier': self.other_user.username,
            'rolename': 'beta',
            'action': 'allow',
        })
        self.assertEqual(response.status_code, 200)
        expected = {
            'unique_student_identifier': self.other_user.username,
            'inactiveUser': True,
        }
        res_json = json.loads(response.content)
        self.assertEqual(res_json, expected)

    def test_modify_access_revoke_not_allowed(self):
        """ Test revoking access that a user does not have. """
        url = reverse('modify_access', kwargs={'course_id': self.course.id.to_deprecated_string()})
        response = self.client.post(url, {
            'unique_student_identifier': self.other_staff.email,
            'rolename': 'instructor',
            'action': 'revoke',
        })
        self.assertEqual(response.status_code, 200)

    def test_modify_access_revoke_self(self):
        """
        Test that an instructor cannot remove instructor privelages from themself.
        """
        url = reverse('modify_access', kwargs={'course_id': self.course.id.to_deprecated_string()})
        response = self.client.post(url, {
            'unique_student_identifier': self.instructor.email,
            'rolename': 'instructor',
            'action': 'revoke',
        })
        self.assertEqual(response.status_code, 200)
        # check response content
        expected = {
            'unique_student_identifier': self.instructor.username,
            'rolename': 'instructor',
            'action': 'revoke',
            'removingSelfAsInstructor': True,
        }
        res_json = json.loads(response.content)
        self.assertEqual(res_json, expected)

    def test_list_course_role_members_noparams(self):
        """ Test missing all query parameters. """
        url = reverse('list_course_role_members', kwargs={'course_id': self.course.id.to_deprecated_string()})
        response = self.client.post(url)
        self.assertEqual(response.status_code, 400)

    def test_list_course_role_members_bad_rolename(self):
        """ Test with an invalid rolename parameter. """
        url = reverse('list_course_role_members', kwargs={'course_id': self.course.id.to_deprecated_string()})
        response = self.client.post(url, {
            'rolename': 'robot-not-a-rolename',
        })
        self.assertEqual(response.status_code, 400)

    def test_list_course_role_members_staff(self):
        url = reverse('list_course_role_members', kwargs={'course_id': self.course.id.to_deprecated_string()})
        response = self.client.post(url, {
            'rolename': 'staff',
        })
        self.assertEqual(response.status_code, 200)

        # check response content
        expected = {
            'course_id': self.course.id.to_deprecated_string(),
            'staff': [
                {
                    'username': self.other_staff.username,
                    'email': self.other_staff.email,
                    'first_name': self.other_staff.first_name,
                    'last_name': self.other_staff.last_name,
                }
            ]
        }
        res_json = json.loads(response.content)
        self.assertEqual(res_json, expected)

    def test_list_course_role_members_beta(self):
        url = reverse('list_course_role_members', kwargs={'course_id': self.course.id.to_deprecated_string()})
        response = self.client.post(url, {
            'rolename': 'beta',
        })
        self.assertEqual(response.status_code, 200)

        # check response content
        expected = {
            'course_id': self.course.id.to_deprecated_string(),
            'beta': []
        }
        res_json = json.loads(response.content)
        self.assertEqual(res_json, expected)

    def test_update_forum_role_membership(self):
        """
        Test update forum role membership with user's email and username.
        """

        # Seed forum roles for course.
        seed_permissions_roles(self.course.id)

        for user in [self.instructor, self.other_user]:
            for identifier_attr in [user.email, user.username]:
                for rolename in ["Administrator", "Moderator", "Community TA"]:
                    for action in ["allow", "revoke"]:
                        self.assert_update_forum_role_membership(user, identifier_attr, rolename, action)

    def assert_update_forum_role_membership(self, current_user, identifier, rolename, action):
        """
        Test update forum role membership.
        Get unique_student_identifier, rolename and action and update forum role.
        """
        url = reverse('update_forum_role_membership', kwargs={'course_id': self.course.id.to_deprecated_string()})
        response = self.client.post(
            url,
            {
                'unique_student_identifier': identifier,
                'rolename': rolename,
                'action': action,
            }
        )

        # Status code should be 200.
        self.assertEqual(response.status_code, 200)

        user_roles = current_user.roles.filter(course_id=self.course.id).values_list("name", flat=True)
        if action == 'allow':
            self.assertIn(rolename, user_roles)
        elif action == 'revoke':
            self.assertNotIn(rolename, user_roles)


@attr(shard=1)
@ddt.ddt
@patch.dict('django.conf.settings.FEATURES', {'ENABLE_PAID_COURSE_REGISTRATION': True})
class TestInstructorAPILevelsDataDump(SharedModuleStoreTestCase, LoginEnrollmentTestCase):
    """
    Test endpoints that show data without side effects.
    """
    @classmethod
    def setUpClass(cls):
        super(TestInstructorAPILevelsDataDump, cls).setUpClass()
        cls.course = CourseFactory.create()

    def setUp(self):
        super(TestInstructorAPILevelsDataDump, self).setUp()
        self.course_mode = CourseMode(course_id=self.course.id,
                                      mode_slug="honor",
                                      mode_display_name="honor cert",
                                      min_price=40)
        self.course_mode.save()
        self.instructor = InstructorFactory(course_key=self.course.id)
        self.client.login(username=self.instructor.username, password='test')
        self.cart = Order.get_cart_for_user(self.instructor)
        self.coupon_code = 'abcde'
        self.coupon = Coupon(code=self.coupon_code, description='testing code', course_id=self.course.id,
                             percentage_discount=10, created_by=self.instructor, is_active=True)
        self.coupon.save()

        # Create testing invoice 1
        self.sale_invoice_1 = Invoice.objects.create(
            total_amount=1234.32, company_name='Test1', company_contact_name='TestName', company_contact_email='Test@company.com',
            recipient_name='Testw', recipient_email='test1@test.com', customer_reference_number='2Fwe23S',
            internal_reference="A", course_id=self.course.id, is_valid=True
        )
        self.invoice_item = CourseRegistrationCodeInvoiceItem.objects.create(
            invoice=self.sale_invoice_1,
            qty=1,
            unit_price=1234.32,
            course_id=self.course.id
        )

        self.students = [UserFactory() for _ in xrange(6)]
        for student in self.students:
            CourseEnrollment.enroll(student, self.course.id)

        self.students_who_may_enroll = self.students + [UserFactory() for _ in range(5)]
        for student in self.students_who_may_enroll:
            CourseEnrollmentAllowed.objects.create(
                email=student.email, course_id=self.course.id
            )

    def register_with_redemption_code(self, user, code):
        """
        enroll user using a registration code
        """
        redeem_url = reverse('shoppingcart.views.register_code_redemption', args=[code], is_dashboard_endpoint=False)
        self.client.login(username=user.username, password='test')
        response = self.client.get(redeem_url)
        self.assertEquals(response.status_code, 200)
        # check button text
        self.assertIn('Activate Course Enrollment', response.content)

        response = self.client.post(redeem_url)
        self.assertEquals(response.status_code, 200)

    def test_invalidate_sale_record(self):
        """
        Testing the sale invalidating scenario.
        """
        for i in range(2):
            course_registration_code = CourseRegistrationCode(
                code='sale_invoice{}'.format(i),
                course_id=self.course.id.to_deprecated_string(),
                created_by=self.instructor,
                invoice=self.sale_invoice_1,
                invoice_item=self.invoice_item,
                mode_slug='honor'
            )
            course_registration_code.save()

        data = {'invoice_number': self.sale_invoice_1.id, 'event_type': "invalidate"}
        url = reverse('sale_validation', kwargs={'course_id': self.course.id.to_deprecated_string()})
        self.assert_request_status_code(200, url, method="POST", data=data)

        #Now try to fetch data against not existing invoice number
        test_data_1 = {'invoice_number': 100, 'event_type': "invalidate"}
        self.assert_request_status_code(404, url, method="POST", data=test_data_1)

        # Now invalidate the same invoice number and expect an Bad request
        response = self.assert_request_status_code(400, url, method="POST", data=data)
        self.assertIn("The sale associated with this invoice has already been invalidated.", response.content)

        # now re_validate the invoice number
        data['event_type'] = "re_validate"
        self.assert_request_status_code(200, url, method="POST", data=data)

        # Now re_validate the same active invoice number and expect an Bad request
        response = self.assert_request_status_code(400, url, method="POST", data=data)
        self.assertIn("This invoice is already active.", response.content)

        test_data_2 = {'invoice_number': self.sale_invoice_1.id}
        response = self.assert_request_status_code(400, url, method="POST", data=test_data_2)
        self.assertIn("Missing required event_type parameter", response.content)

        test_data_3 = {'event_type': "re_validate"}
        response = self.assert_request_status_code(400, url, method="POST", data=test_data_3)
        self.assertIn("Missing required invoice_number parameter", response.content)

        # submitting invalid invoice number
        data['invoice_number'] = 'testing'
        response = self.assert_request_status_code(400, url, method="POST", data=data)
        self.assertIn("invoice_number must be an integer, {value} provided".format(value=data['invoice_number']), response.content)

    def test_get_sale_order_records_features_csv(self):
        """
        Test that the response from get_sale_order_records is in csv format.
        """
        # add the coupon code for the course
        coupon = Coupon(
            code='test_code', description='test_description', course_id=self.course.id,
            percentage_discount='10', created_by=self.instructor, is_active=True
        )
        coupon.save()
        self.cart.order_type = 'business'
        self.cart.save()
        self.cart.add_billing_details(company_name='Test Company', company_contact_name='Test',
                                      company_contact_email='test@123', recipient_name='R1',
                                      recipient_email='', customer_reference_number='PO#23')

        paid_course_reg_item = PaidCourseRegistration.add_to_order(
            self.cart,
            self.course.id,
            mode_slug=CourseMode.HONOR
        )
        # update the quantity of the cart item paid_course_reg_item
        resp = self.client.post(
            reverse('shoppingcart.views.update_user_cart', is_dashboard_endpoint=False),
            {'ItemId': paid_course_reg_item.id, 'qty': '4'}
        )
        self.assertEqual(resp.status_code, 200)
        # apply the coupon code to the item in the cart
        resp = self.client.post(
            reverse('shoppingcart.views.use_code', is_dashboard_endpoint=False),
            {'code': coupon.code}
        )
        self.assertEqual(resp.status_code, 200)
        self.cart.purchase()
        # get the updated item
        item = self.cart.orderitem_set.all().select_subclasses()[0]
        # get the redeemed coupon information
        coupon_redemption = CouponRedemption.objects.select_related('coupon').filter(order=self.cart)

        sale_order_url = reverse('get_sale_order_records', kwargs={'course_id': self.course.id.to_deprecated_string()})
        response = self.client.post(sale_order_url)
        self.assertEqual(response['Content-Type'], 'text/csv')
        self.assertIn('36', response.content.split('\r\n')[1])
        self.assertIn(str(item.unit_cost), response.content.split('\r\n')[1],)
        self.assertIn(str(item.list_price), response.content.split('\r\n')[1],)
        self.assertIn(item.status, response.content.split('\r\n')[1],)
        self.assertIn(coupon_redemption[0].coupon.code, response.content.split('\r\n')[1],)

    def test_coupon_redeem_count_in_ecommerce_section(self):
        """
        Test that checks the redeem count in the instructor_dashboard coupon section
        """
        # add the coupon code for the course
        coupon = Coupon(
            code='test_code', description='test_description', course_id=self.course.id,
            percentage_discount='10', created_by=self.instructor, is_active=True
        )
        coupon.save()

        # Coupon Redeem Count only visible for Financial Admins.
        CourseFinanceAdminRole(self.course.id).add_users(self.instructor)

        PaidCourseRegistration.add_to_order(self.cart, self.course.id)
        # apply the coupon code to the item in the cart
        resp = self.client.post(
            reverse('shoppingcart.views.use_code', is_dashboard_endpoint=False),
            {'code': coupon.code}
        )
        self.assertEqual(resp.status_code, 200)

        # URL for instructor dashboard
        instructor_dashboard = reverse(
            'instructor_dashboard',
            kwargs={'course_id': self.course.id.to_deprecated_string()},
            is_dashboard_endpoint=False
        )
        # visit the instructor dashboard page and
        # check that the coupon redeem count should be 0
        resp = self.client.get(instructor_dashboard)
        self.assertEqual(resp.status_code, 200)
        self.assertIn('Number Redeemed', resp.content)
        self.assertIn('<td>0</td>', resp.content)

        # now make the payment of your cart items
        self.cart.purchase()
        # visit the instructor dashboard page and
        # check that the coupon redeem count should be 1
        resp = self.client.get(instructor_dashboard)
        self.assertEqual(resp.status_code, 200)

        self.assertIn('Number Redeemed', resp.content)
        self.assertIn('<td>1</td>', resp.content)

    def test_get_sale_records_features_csv(self):
        """
        Test that the response from get_sale_records is in csv format.
        """
        for i in range(2):
            course_registration_code = CourseRegistrationCode(
                code='sale_invoice{}'.format(i),
                course_id=self.course.id.to_deprecated_string(),
                created_by=self.instructor,
                invoice=self.sale_invoice_1,
                invoice_item=self.invoice_item,
                mode_slug='honor'
            )
            course_registration_code.save()

        url = reverse(
            'get_sale_records',
            kwargs={'course_id': self.course.id.to_deprecated_string()}
        )
        response = self.client.post(url + '/csv', {})
        self.assertEqual(response['Content-Type'], 'text/csv')

    def test_get_sale_records_features_json(self):
        """
        Test that the response from get_sale_records is in json format.
        """
        for i in range(5):
            course_registration_code = CourseRegistrationCode(
                code='sale_invoice{}'.format(i),
                course_id=self.course.id.to_deprecated_string(),
                created_by=self.instructor,
                invoice=self.sale_invoice_1,
                invoice_item=self.invoice_item,
                mode_slug='honor'
            )
            course_registration_code.save()

        url = reverse('get_sale_records', kwargs={'course_id': self.course.id.to_deprecated_string()})
        response = self.client.post(url, {})
        res_json = json.loads(response.content)
        self.assertIn('sale', res_json)

        for res in res_json['sale']:
            self.validate_sale_records_response(
                res,
                course_registration_code,
                self.sale_invoice_1,
                0,
                invoice_item=self.invoice_item
            )

    def test_get_sale_records_features_with_multiple_invoices(self):
        """
        Test that the response from get_sale_records is in json format for multiple invoices
        """
        for i in range(5):
            course_registration_code = CourseRegistrationCode(
                code='qwerty{}'.format(i),
                course_id=self.course.id.to_deprecated_string(),
                created_by=self.instructor,
                invoice=self.sale_invoice_1,
                invoice_item=self.invoice_item,
                mode_slug='honor'
            )
            course_registration_code.save()

        # Create test invoice 2
        sale_invoice_2 = Invoice.objects.create(
            total_amount=1234.32, company_name='Test1', company_contact_name='TestName', company_contact_email='Test@company.com',
            recipient_name='Testw_2', recipient_email='test2@test.com', customer_reference_number='2Fwe23S',
            internal_reference="B", course_id=self.course.id
        )

        invoice_item_2 = CourseRegistrationCodeInvoiceItem.objects.create(
            invoice=sale_invoice_2,
            qty=1,
            unit_price=1234.32,
            course_id=self.course.id
        )

        for i in range(5):
            course_registration_code = CourseRegistrationCode(
                code='xyzmn{}'.format(i), course_id=self.course.id.to_deprecated_string(),
                created_by=self.instructor, invoice=sale_invoice_2, invoice_item=invoice_item_2, mode_slug='honor'
            )
            course_registration_code.save()

        url = reverse('get_sale_records', kwargs={'course_id': self.course.id.to_deprecated_string()})
        response = self.client.post(url, {})
        res_json = json.loads(response.content)
        self.assertIn('sale', res_json)

        self.validate_sale_records_response(
            res_json['sale'][0],
            course_registration_code,
            self.sale_invoice_1,
            0,
            invoice_item=self.invoice_item
        )
        self.validate_sale_records_response(
            res_json['sale'][1],
            course_registration_code,
            sale_invoice_2,
            0,
            invoice_item=invoice_item_2
        )

    def validate_sale_records_response(self, res, course_registration_code, invoice, used_codes, invoice_item):
        """
        validate sale records attribute values with the response object
        """
        self.assertEqual(res['total_amount'], invoice.total_amount)
        self.assertEqual(res['recipient_email'], invoice.recipient_email)
        self.assertEqual(res['recipient_name'], invoice.recipient_name)
        self.assertEqual(res['company_name'], invoice.company_name)
        self.assertEqual(res['company_contact_name'], invoice.company_contact_name)
        self.assertEqual(res['company_contact_email'], invoice.company_contact_email)
        self.assertEqual(res['internal_reference'], invoice.internal_reference)
        self.assertEqual(res['customer_reference_number'], invoice.customer_reference_number)
        self.assertEqual(res['invoice_number'], invoice.id)
        self.assertEqual(res['created_by'], course_registration_code.created_by.username)
        self.assertEqual(res['course_id'], invoice_item.course_id.to_deprecated_string())
        self.assertEqual(res['total_used_codes'], used_codes)
        self.assertEqual(res['total_codes'], 5)

    def test_get_problem_responses_invalid_location(self):
        """
        Test whether get_problem_responses returns an appropriate status
        message when users submit an invalid problem location.
        """
        url = reverse(
            'get_problem_responses',
            kwargs={'course_id': unicode(self.course.id)}
        )
        problem_location = ''

        response = self.client.post(url, {'problem_location': problem_location})
        res_json = json.loads(response.content)
        self.assertEqual(res_json, 'Could not find problem with this location.')

    def valid_problem_location(test):  # pylint: disable=no-self-argument
        """
        Decorator for tests that target get_problem_responses endpoint and
        need to pretend user submitted a valid problem location.
        """
        @functools.wraps(test)
        def wrapper(self, *args, **kwargs):
            """
            Run `test` method, ensuring that UsageKey.from_string returns a
            problem key that the get_problem_responses endpoint can
            work with.
            """
            mock_problem_key = Mock(return_value=u'')
            mock_problem_key.course_key = self.course.id
            with patch.object(UsageKey, 'from_string') as patched_method:
                patched_method.return_value = mock_problem_key
                test(self, *args, **kwargs)
        return wrapper

    @valid_problem_location
    def test_get_problem_responses_successful(self):
        """
        Test whether get_problem_responses returns an appropriate status
        message if CSV generation was started successfully.
        """
        url = reverse(
            'get_problem_responses',
            kwargs={'course_id': unicode(self.course.id)}
        )
        problem_location = ''

        response = self.client.post(url, {'problem_location': problem_location})
        res_json = json.loads(response.content)
        self.assertIn('status', res_json)
        status = res_json['status']
        self.assertIn('is being created', status)
        self.assertNotIn('already in progress', status)

    @valid_problem_location
    def test_get_problem_responses_already_running(self):
        """
        Test whether get_problem_responses returns an appropriate status
        message if CSV generation is already in progress.
        """
        url = reverse(
            'get_problem_responses',
            kwargs={'course_id': unicode(self.course.id)}
        )

        with patch('lms.djangoapps.instructor_task.api.submit_calculate_problem_responses_csv') as submit_task_function:
            error = AlreadyRunningError()
            submit_task_function.side_effect = error
            response = self.client.post(url, {})
            res_json = json.loads(response.content)
            self.assertIn('status', res_json)
            self.assertIn('already in progress', res_json['status'])

    def test_get_students_features(self):
        """
        Test that some minimum of information is formatted
        correctly in the response to get_students_features.
        """
        for student in self.students:
            student.profile.city = "Mos Eisley {}".format(student.id)
            student.profile.save()
        url = reverse('get_students_features', kwargs={'course_id': self.course.id.to_deprecated_string()})
        response = self.client.post(url, {})
        res_json = json.loads(response.content)
        self.assertIn('students', res_json)
        for student in self.students:
            student_json = [
                x for x in res_json['students']
                if x['username'] == student.username
            ][0]
            self.assertEqual(student_json['username'], student.username)
            self.assertEqual(student_json['email'], student.email)
            self.assertEqual(student_json['city'], student.profile.city)
            self.assertEqual(student_json['country'], "")

    @ddt.data(True, False)
    def test_get_students_features_cohorted(self, is_cohorted):
        """
        Test that get_students_features includes cohort info when the course is
        cohorted, and does not when the course is not cohorted.
        """
        url = reverse('get_students_features', kwargs={'course_id': unicode(self.course.id)})
        set_course_cohort_settings(self.course.id, is_cohorted=is_cohorted)

        response = self.client.post(url, {})
        res_json = json.loads(response.content)

        self.assertEqual('cohort' in res_json['feature_names'], is_cohorted)

    @ddt.data(True, False)
    def test_get_students_features_teams(self, has_teams):
        """
        Test that get_students_features includes team info when the course is
        has teams enabled, and does not when the course does not have teams enabled
        """
        if has_teams:
            self.course = CourseFactory.create(teams_configuration={
                'max_size': 2, 'topics': [{'topic-id': 'topic', 'name': 'Topic', 'description': 'A Topic'}]
            })
            course_instructor = InstructorFactory(course_key=self.course.id)
            self.client.login(username=course_instructor.username, password='test')

        url = reverse('get_students_features', kwargs={'course_id': unicode(self.course.id)})

        response = self.client.post(url, {})
        res_json = json.loads(response.content)

        self.assertEqual('team' in res_json['feature_names'], has_teams)

    def test_get_students_who_may_enroll(self):
        """
        Test whether get_students_who_may_enroll returns an appropriate
        status message when users request a CSV file of students who
        may enroll in a course.
        """
        url = reverse(
            'get_students_who_may_enroll',
            kwargs={'course_id': unicode(self.course.id)}
        )
        # Successful case:
        response = self.client.post(url, {})
        res_json = json.loads(response.content)
        self.assertIn('status', res_json)
        self.assertNotIn('currently being created', res_json['status'])
        # CSV generation already in progress:
        with patch('lms.djangoapps.instructor_task.api.submit_calculate_may_enroll_csv') as submit_task_function:
            error = AlreadyRunningError()
            submit_task_function.side_effect = error
            response = self.client.post(url, {})
            res_json = json.loads(response.content)
            self.assertIn('status', res_json)
            self.assertIn('currently being created', res_json['status'])

    def test_get_student_exam_results(self):
        """
        Test whether get_proctored_exam_results returns an appropriate
        status message when users request a CSV file.
        """
        url = reverse(
            'get_proctored_exam_results',
            kwargs={'course_id': unicode(self.course.id)}
        )
        # Successful case:
        response = self.client.post(url, {})
        res_json = json.loads(response.content)
        self.assertIn('status', res_json)
        self.assertNotIn('currently being created', res_json['status'])
        # CSV generation already in progress:
        with patch('lms.djangoapps.instructor_task.api.submit_proctored_exam_results_report') as submit_task_function:
            error = AlreadyRunningError()
            submit_task_function.side_effect = error
            response = self.client.post(url, {})
            res_json = json.loads(response.content)
            self.assertIn('status', res_json)
            self.assertIn('currently being created', res_json['status'])

    def test_access_course_finance_admin_with_invalid_course_key(self):
        """
        Test assert require_course fiance_admin before generating
        a detailed enrollment report
        """
        func = Mock()
        decorated_func = require_finance_admin(func)
        request = self.mock_request()
        response = decorated_func(request, 'invalid_course_key')
        self.assertEqual(response.status_code, 404)
        self.assertFalse(func.called)

    def mock_request(self):
        """
        mock request
        """
        request = Mock()
        request.user = self.instructor
        return request

    def test_access_course_finance_admin_with_valid_course_key(self):
        """
        Test to check the course_finance_admin role with valid key
        but doesn't have access to the function
        """
        func = Mock()
        decorated_func = require_finance_admin(func)
        request = self.mock_request()
        response = decorated_func(request, 'valid/course/key')
        self.assertEqual(response.status_code, 403)
        self.assertFalse(func.called)

    def test_add_user_to_fiance_admin_role_with_valid_course(self):
        """
        test to check that a function is called using a fiance_admin
        rights.
        """
        func = Mock()
        decorated_func = require_finance_admin(func)
        request = self.mock_request()
        CourseFinanceAdminRole(self.course.id).add_users(self.instructor)
        decorated_func(request, self.course.id.to_deprecated_string())
        self.assertTrue(func.called)

    def test_enrollment_report_features_csv(self):
        """
        test to generate enrollment report.
        enroll users, admin staff using registration codes.
        """
        InvoiceTransaction.objects.create(
            invoice=self.sale_invoice_1,
            amount=self.sale_invoice_1.total_amount,
            status='completed',
            created_by=self.instructor,
            last_modified_by=self.instructor
        )
        course_registration_code = CourseRegistrationCode.objects.create(
            code='abcde',
            course_id=self.course.id.to_deprecated_string(),
            created_by=self.instructor,
            invoice=self.sale_invoice_1,
            invoice_item=self.invoice_item,
            mode_slug='honor'
        )

        admin_user = AdminFactory()
        admin_cart = Order.get_cart_for_user(admin_user)
        PaidCourseRegistration.add_to_order(admin_cart, self.course.id)
        admin_cart.purchase()

        # create a new user/student and enroll
        # in the course using a registration code
        # and then validates the generated detailed enrollment report
        test_user = UserFactory()
        self.register_with_redemption_code(test_user, course_registration_code.code)

        CourseFinanceAdminRole(self.course.id).add_users(self.instructor)
        UserProfileFactory.create(user=self.students[0], meta='{"company": "asdasda"}')

        self.client.login(username=self.instructor.username, password='test')
        url = reverse('get_enrollment_report', kwargs={'course_id': self.course.id.to_deprecated_string()})
        response = self.client.post(url, {})
        self.assertIn('The detailed enrollment report is being created.', response.content)

    def test_bulk_purchase_detailed_report(self):
        """
        test to generate detailed enrollment report.
        1 Purchase registration codes.
        2 Enroll users via registration code.
        3 Validate generated enrollment report.
        """
        paid_course_reg_item = PaidCourseRegistration.add_to_order(self.cart, self.course.id)
        # update the quantity of the cart item paid_course_reg_item
        resp = self.client.post(
            reverse('shoppingcart.views.update_user_cart', is_dashboard_endpoint=False),
            {'ItemId': paid_course_reg_item.id, 'qty': '4'}
        )
        self.assertEqual(resp.status_code, 200)
        # apply the coupon code to the item in the cart
        resp = self.client.post(
            reverse('shoppingcart.views.use_code', is_dashboard_endpoint=False),
            {'code': self.coupon_code}
        )
        self.assertEqual(resp.status_code, 200)
        self.cart.purchase()

        course_reg_codes = CourseRegistrationCode.objects.filter(order=self.cart)
        self.register_with_redemption_code(self.instructor, course_reg_codes[0].code)

        test_user = UserFactory()
        test_user_cart = Order.get_cart_for_user(test_user)
        PaidCourseRegistration.add_to_order(test_user_cart, self.course.id)
        test_user_cart.purchase()
        InvoiceTransaction.objects.create(
            invoice=self.sale_invoice_1,
            amount=-self.sale_invoice_1.total_amount,
            status='refunded',
            created_by=self.instructor,
            last_modified_by=self.instructor
        )
        course_registration_code = CourseRegistrationCode.objects.create(
            code='abcde',
            course_id=self.course.id.to_deprecated_string(),
            created_by=self.instructor,
            invoice=self.sale_invoice_1,
            invoice_item=self.invoice_item,
            mode_slug='honor'
        )

        test_user1 = UserFactory()
        self.register_with_redemption_code(test_user1, course_registration_code.code)

        CourseFinanceAdminRole(self.course.id).add_users(self.instructor)
        self.client.login(username=self.instructor.username, password='test')

        url = reverse('get_enrollment_report', kwargs={'course_id': self.course.id.to_deprecated_string()})
        response = self.client.post(url, {})
        self.assertIn('The detailed enrollment report is being created.', response.content)

    def test_create_registration_code_without_invoice_and_order(self):
        """
        test generate detailed enrollment report,
        used a registration codes which has been created via invoice or bulk
        purchase scenario.
        """
        course_registration_code = CourseRegistrationCode.objects.create(
            code='abcde',
            course_id=self.course.id.to_deprecated_string(),
            created_by=self.instructor,
            mode_slug='honor'
        )
        test_user1 = UserFactory()
        self.register_with_redemption_code(test_user1, course_registration_code.code)

        CourseFinanceAdminRole(self.course.id).add_users(self.instructor)
        self.client.login(username=self.instructor.username, password='test')

        url = reverse('get_enrollment_report', kwargs={'course_id': self.course.id.to_deprecated_string()})
        response = self.client.post(url, {})
        self.assertIn('The detailed enrollment report is being created.', response.content)

    def test_invoice_payment_is_still_pending_for_registration_codes(self):
        """
        test generate enrollment report
        enroll a user in a course using registration code
        whose invoice has not been paid yet
        """
        course_registration_code = CourseRegistrationCode.objects.create(
            code='abcde',
            course_id=self.course.id.to_deprecated_string(),
            created_by=self.instructor,
            invoice=self.sale_invoice_1,
            invoice_item=self.invoice_item,
            mode_slug='honor'
        )

        test_user1 = UserFactory()
        self.register_with_redemption_code(test_user1, course_registration_code.code)

        CourseFinanceAdminRole(self.course.id).add_users(self.instructor)
        self.client.login(username=self.instructor.username, password='test')

        url = reverse('get_enrollment_report', kwargs={'course_id': self.course.id.to_deprecated_string()})
        response = self.client.post(url, {})
        self.assertIn('The detailed enrollment report is being created.', response.content)

    @patch.object(lms.djangoapps.instructor.views.api, 'anonymous_id_for_user', Mock(return_value='42'))
    @patch.object(lms.djangoapps.instructor.views.api, 'unique_id_for_user', Mock(return_value='41'))
    def test_get_anon_ids(self):
        """
        Test the CSV output for the anonymized user ids.
        """
        url = reverse('get_anon_ids', kwargs={'course_id': self.course.id.to_deprecated_string()})
        response = self.client.post(url, {})
        self.assertEqual(response['Content-Type'], 'text/csv')
        body = response.content.replace('\r', '')
        self.assertTrue(body.startswith(
            '"User ID","Anonymized User ID","Course Specific Anonymized User ID"'
            '\n"{user_id}","41","42"\n'.format(user_id=self.students[0].id)
        ))
        self.assertTrue(
            body.endswith('"{user_id}","41","42"\n'.format(user_id=self.students[-1].id))
        )

    def test_list_report_downloads(self):
        url = reverse('list_report_downloads', kwargs={'course_id': self.course.id.to_deprecated_string()})
<<<<<<< HEAD
        with patch('instructor_task.models.DjangoStorageReportStore.links_for') as mock_links_for:
=======
        with patch('lms.djangoapps.instructor_task.models.DjangoStorageReportStore.links_for') as mock_links_for:
>>>>>>> 21eb03e1
            mock_links_for.return_value = [
                ('mock_file_name_1', 'https://1.mock.url'),
                ('mock_file_name_2', 'https://2.mock.url'),
            ]
            response = self.client.post(url, {})

        expected_response = {
            "downloads": [
                {
                    "url": "https://1.mock.url",
                    "link": "<a href=\"https://1.mock.url\">mock_file_name_1</a>",
                    "name": "mock_file_name_1"
                },
                {
                    "url": "https://2.mock.url",
                    "link": "<a href=\"https://2.mock.url\">mock_file_name_2</a>",
                    "name": "mock_file_name_2"
                }
            ]
        }
        res_json = json.loads(response.content)
        self.assertEqual(res_json, expected_response)

    @ddt.data(*REPORTS_DATA)
    @ddt.unpack
    @valid_problem_location
    def test_calculate_report_csv_success(self, report_type, instructor_api_endpoint, task_api_endpoint, extra_instructor_api_kwargs):
        kwargs = {'course_id': unicode(self.course.id)}
        kwargs.update(extra_instructor_api_kwargs)
        url = reverse(instructor_api_endpoint, kwargs=kwargs)
        success_status = "The {report_type} report is being created.".format(report_type=report_type)
        if report_type == 'problem responses':
            with patch(task_api_endpoint):
                response = self.client.post(url, {'problem_location': ''})
            self.assertIn(success_status, response.content)
        else:
            CourseFinanceAdminRole(self.course.id).add_users(self.instructor)
            with patch(task_api_endpoint):
                response = self.client.post(url, {})
            self.assertIn(success_status, response.content)

    @ddt.data(*EXECUTIVE_SUMMARY_DATA)
    @ddt.unpack
    def test_executive_summary_report_success(
            self,
            report_type,
            instructor_api_endpoint,
            task_api_endpoint,
            extra_instructor_api_kwargs
    ):
        kwargs = {'course_id': unicode(self.course.id)}
        kwargs.update(extra_instructor_api_kwargs)
        url = reverse(instructor_api_endpoint, kwargs=kwargs)

        CourseFinanceAdminRole(self.course.id).add_users(self.instructor)
        with patch(task_api_endpoint):
            response = self.client.post(url, {})
        success_status = "The {report_type} report is being created." \
                         " To view the status of the report, see Pending" \
                         " Tasks below".format(report_type=report_type)
        self.assertIn(success_status, response.content)

    @ddt.data(*EXECUTIVE_SUMMARY_DATA)
    @ddt.unpack
    def test_executive_summary_report_already_running(
            self,
            report_type,
            instructor_api_endpoint,
            task_api_endpoint,
            extra_instructor_api_kwargs
    ):
        kwargs = {'course_id': unicode(self.course.id)}
        kwargs.update(extra_instructor_api_kwargs)
        url = reverse(instructor_api_endpoint, kwargs=kwargs)

        CourseFinanceAdminRole(self.course.id).add_users(self.instructor)
        with patch(task_api_endpoint) as mock:
            mock.side_effect = AlreadyRunningError()
            response = self.client.post(url, {})
        already_running_status = "The {report_type} report is currently being created." \
                                 " To view the status of the report, see Pending Tasks below." \
                                 " You will be able to download the report" \
                                 " when it is" \
                                 " complete.".format(report_type=report_type)
        self.assertIn(already_running_status, response.content)

    def test_get_ora2_responses_success(self):
        url = reverse('export_ora2_data', kwargs={'course_id': unicode(self.course.id)})

        with patch('lms.djangoapps.instructor_task.api.submit_export_ora2_data') as mock_submit_ora2_task:
            mock_submit_ora2_task.return_value = True
            response = self.client.post(url, {})
        success_status = "The ORA data report is being generated."
        self.assertIn(success_status, response.content)

    def test_get_ora2_responses_already_running(self):
        url = reverse('export_ora2_data', kwargs={'course_id': unicode(self.course.id)})

        with patch('lms.djangoapps.instructor_task.api.submit_export_ora2_data') as mock_submit_ora2_task:
            mock_submit_ora2_task.side_effect = AlreadyRunningError()
            response = self.client.post(url, {})
        already_running_status = "An ORA data report generation task is already in progress."
        self.assertIn(already_running_status, response.content)

    def test_get_student_progress_url(self):
        """ Test that progress_url is in the successful response. """
        url = reverse('get_student_progress_url', kwargs={'course_id': self.course.id.to_deprecated_string()})
        data = {'unique_student_identifier': self.students[0].email.encode("utf-8")}
        response = self.client.post(url, data)
        self.assertEqual(response.status_code, 200)
        res_json = json.loads(response.content)
        self.assertIn('progress_url', res_json)

    def test_get_student_progress_url_from_uname(self):
        """ Test that progress_url is in the successful response. """
        url = reverse('get_student_progress_url', kwargs={'course_id': self.course.id.to_deprecated_string()})
        data = {'unique_student_identifier': self.students[0].username.encode("utf-8")}
        response = self.client.post(url, data)
        self.assertEqual(response.status_code, 200)
        res_json = json.loads(response.content)
        self.assertIn('progress_url', res_json)

    def test_get_student_progress_url_noparams(self):
        """ Test that the endpoint 404's without the required query params. """
        url = reverse('get_student_progress_url', kwargs={'course_id': self.course.id.to_deprecated_string()})
        response = self.client.post(url)
        self.assertEqual(response.status_code, 400)

    def test_get_student_progress_url_nostudent(self):
        """ Test that the endpoint 400's when requesting an unknown email. """
        url = reverse('get_student_progress_url', kwargs={'course_id': self.course.id.to_deprecated_string()})
        response = self.client.post(url)
        self.assertEqual(response.status_code, 400)


@attr(shard=1)
class TestInstructorAPIRegradeTask(SharedModuleStoreTestCase, LoginEnrollmentTestCase):
    """
    Test endpoints whereby instructors can change student grades.
    This includes resetting attempts and starting rescore tasks.

    This test does NOT test whether the actions had an effect on the
    database, that is the job of task tests and test_enrollment.
    """
    @classmethod
    def setUpClass(cls):
        super(TestInstructorAPIRegradeTask, cls).setUpClass()
        cls.course = CourseFactory.create()
        cls.problem_location = msk_from_problem_urlname(
            cls.course.id,
            'robot-some-problem-urlname'
        )
        cls.problem_urlname = cls.problem_location.to_deprecated_string()

    def setUp(self):
        super(TestInstructorAPIRegradeTask, self).setUp()
        self.instructor = InstructorFactory(course_key=self.course.id)
        self.client.login(username=self.instructor.username, password='test')

        self.student = UserFactory()
        CourseEnrollment.enroll(self.student, self.course.id)

        self.module_to_reset = StudentModule.objects.create(
            student=self.student,
            course_id=self.course.id,
            module_state_key=self.problem_location,
            state=json.dumps({'attempts': 10}),
        )

    def test_reset_student_attempts_deletall(self):
        """ Make sure no one can delete all students state on a problem. """
        url = reverse('reset_student_attempts', kwargs={'course_id': self.course.id.to_deprecated_string()})
        response = self.client.post(url, {
            'problem_to_reset': self.problem_urlname,
            'all_students': True,
            'delete_module': True,
        })
        self.assertEqual(response.status_code, 400)

    def test_reset_student_attempts_single(self):
        """ Test reset single student attempts. """
        url = reverse('reset_student_attempts', kwargs={'course_id': self.course.id.to_deprecated_string()})
        response = self.client.post(url, {
            'problem_to_reset': self.problem_urlname,
            'unique_student_identifier': self.student.email,
        })
        self.assertEqual(response.status_code, 200)
        # make sure problem attempts have been reset.
        changed_module = StudentModule.objects.get(pk=self.module_to_reset.pk)
        self.assertEqual(
            json.loads(changed_module.state)['attempts'],
            0
        )

    # mock out the function which should be called to execute the action.
    @patch.object(lms.djangoapps.instructor_task.api, 'submit_reset_problem_attempts_for_all_students')
    def test_reset_student_attempts_all(self, act):
        """ Test reset all student attempts. """
        url = reverse('reset_student_attempts', kwargs={'course_id': self.course.id.to_deprecated_string()})
        response = self.client.post(url, {
            'problem_to_reset': self.problem_urlname,
            'all_students': True,
        })
        self.assertEqual(response.status_code, 200)
        self.assertTrue(act.called)

    def test_reset_student_attempts_missingmodule(self):
        """ Test reset for non-existant problem. """
        url = reverse('reset_student_attempts', kwargs={'course_id': self.course.id.to_deprecated_string()})
        response = self.client.post(url, {
            'problem_to_reset': 'robot-not-a-real-module',
            'unique_student_identifier': self.student.email,
        })
        self.assertEqual(response.status_code, 400)

    @patch('courseware.module_render.SCORE_CHANGED.send')
    def test_reset_student_attempts_delete(self, _mock_signal):
        """ Test delete single student state. """
        url = reverse('reset_student_attempts', kwargs={'course_id': self.course.id.to_deprecated_string()})
        response = self.client.post(url, {
            'problem_to_reset': self.problem_urlname,
            'unique_student_identifier': self.student.email,
            'delete_module': True,
        })
        self.assertEqual(response.status_code, 200)
        # make sure the module has been deleted
        self.assertEqual(
            StudentModule.objects.filter(
                student=self.module_to_reset.student,
                course_id=self.module_to_reset.course_id,
                # module_id=self.module_to_reset.module_id,
            ).count(),
            0
        )

    def test_reset_student_attempts_nonsense(self):
        """ Test failure with both unique_student_identifier and all_students. """
        url = reverse('reset_student_attempts', kwargs={'course_id': self.course.id.to_deprecated_string()})
        response = self.client.post(url, {
            'problem_to_reset': self.problem_urlname,
            'unique_student_identifier': self.student.email,
            'all_students': True,
        })
        self.assertEqual(response.status_code, 400)

    @patch.object(lms.djangoapps.instructor_task.api, 'submit_rescore_problem_for_student')
    def test_rescore_problem_single(self, act):
        """ Test rescoring of a single student. """
        url = reverse('rescore_problem', kwargs={'course_id': self.course.id.to_deprecated_string()})
        response = self.client.post(url, {
            'problem_to_reset': self.problem_urlname,
            'unique_student_identifier': self.student.email,
        })
        self.assertEqual(response.status_code, 200)
        self.assertTrue(act.called)

    @patch.object(lms.djangoapps.instructor_task.api, 'submit_rescore_problem_for_student')
    def test_rescore_problem_single_from_uname(self, act):
        """ Test rescoring of a single student. """
        url = reverse('rescore_problem', kwargs={'course_id': self.course.id.to_deprecated_string()})
        response = self.client.post(url, {
            'problem_to_reset': self.problem_urlname,
            'unique_student_identifier': self.student.username,
        })
        self.assertEqual(response.status_code, 200)
        self.assertTrue(act.called)

    @patch.object(lms.djangoapps.instructor_task.api, 'submit_rescore_problem_for_all_students')
    def test_rescore_problem_all(self, act):
        """ Test rescoring for all students. """
        url = reverse('rescore_problem', kwargs={'course_id': self.course.id.to_deprecated_string()})
        response = self.client.post(url, {
            'problem_to_reset': self.problem_urlname,
            'all_students': True,
        })
        self.assertEqual(response.status_code, 200)
        self.assertTrue(act.called)

    @patch.dict(settings.FEATURES, {'ENTRANCE_EXAMS': True})
    def test_course_has_entrance_exam_in_student_attempts_reset(self):
        """ Test course has entrance exam id set while resetting attempts"""
        url = reverse('reset_student_attempts_for_entrance_exam',
                      kwargs={'course_id': unicode(self.course.id)})
        response = self.client.post(url, {
            'all_students': True,
            'delete_module': False,
        })
        self.assertEqual(response.status_code, 400)

    @patch.dict(settings.FEATURES, {'ENTRANCE_EXAMS': True})
    def test_rescore_entrance_exam_with_invalid_exam(self):
        """ Test course has entrance exam id set while re-scoring. """
        url = reverse('rescore_entrance_exam', kwargs={'course_id': unicode(self.course.id)})
        response = self.client.post(url, {
            'unique_student_identifier': self.student.email,
        })
        self.assertEqual(response.status_code, 400)


@attr(shard=1)
@patch.dict(settings.FEATURES, {'ENTRANCE_EXAMS': True})
@ddt.ddt
class TestEntranceExamInstructorAPIRegradeTask(SharedModuleStoreTestCase, LoginEnrollmentTestCase):
    """
    Test endpoints whereby instructors can rescore student grades,
    reset student attempts and delete state for entrance exam.
    """
    @classmethod
    def setUpClass(cls):
        super(TestEntranceExamInstructorAPIRegradeTask, cls).setUpClass()
        cls.course = CourseFactory.create(
            org='test_org',
            course='test_course',
            run='test_run',
            entrance_exam_id='i4x://{}/{}/chapter/Entrance_exam'.format('test_org', 'test_course')
        )
        cls.course_with_invalid_ee = CourseFactory.create(entrance_exam_id='invalid_exam')

        with cls.store.bulk_operations(cls.course.id, emit_signals=False):
            cls.entrance_exam = ItemFactory.create(
                parent=cls.course,
                category='chapter',
                display_name='Entrance exam'
            )
            subsection = ItemFactory.create(
                parent=cls.entrance_exam,
                category='sequential',
                display_name='Subsection 1'
            )
            vertical = ItemFactory.create(
                parent=subsection,
                category='vertical',
                display_name='Vertical 1'
            )
            cls.ee_problem_1 = ItemFactory.create(
                parent=vertical,
                category="problem",
                display_name="Exam Problem - Problem 1"
            )
            cls.ee_problem_2 = ItemFactory.create(
                parent=vertical,
                category="problem",
                display_name="Exam Problem - Problem 2"
            )

    def setUp(self):
        super(TestEntranceExamInstructorAPIRegradeTask, self).setUp()

        self.instructor = InstructorFactory(course_key=self.course.id)
        # Add instructor to invalid ee course
        CourseInstructorRole(self.course_with_invalid_ee.id).add_users(self.instructor)
        self.client.login(username=self.instructor.username, password='test')

        self.student = UserFactory()
        CourseEnrollment.enroll(self.student, self.course.id)

        ee_module_to_reset1 = StudentModule.objects.create(
            student=self.student,
            course_id=self.course.id,
            module_state_key=self.ee_problem_1.location,
            state=json.dumps({'attempts': 10, 'done': True}),
        )
        ee_module_to_reset2 = StudentModule.objects.create(
            student=self.student,
            course_id=self.course.id,
            module_state_key=self.ee_problem_2.location,
            state=json.dumps({'attempts': 10, 'done': True}),
        )
        self.ee_modules = [ee_module_to_reset1.module_state_key, ee_module_to_reset2.module_state_key]

    @ddt.data(ModuleStoreEnum.Type.split, ModuleStoreEnum.Type.mongo)
    def test_grade_histogram(self, store):
        """
        Verify that a histogram has been created.
        """
        course = CourseFactory.create(default_store=store)

        usage_key = course.id.make_usage_key('problem', 'first_problem')
        StudentModule.objects.create(
            student_id=1,
            grade=100,
            module_state_key=usage_key
        )
        StudentModule.objects.create(
            student_id=2,
            grade=50,
            module_state_key=usage_key
        )

        grades = grade_histogram(usage_key)
        self.assertEqual(grades[0], (50.0, 1))
        self.assertEqual(grades[1], (100.0, 1))

    def test_reset_entrance_exam_student_attempts_delete_all(self):
        """ Make sure no one can delete all students state on entrance exam. """
        url = reverse('reset_student_attempts_for_entrance_exam',
                      kwargs={'course_id': unicode(self.course.id)})
        response = self.client.post(url, {
            'all_students': True,
            'delete_module': True,
        })
        self.assertEqual(response.status_code, 400)

    def test_reset_entrance_exam_student_attempts_single(self):
        """ Test reset single student attempts for entrance exam. """
        url = reverse('reset_student_attempts_for_entrance_exam',
                      kwargs={'course_id': unicode(self.course.id)})
        response = self.client.post(url, {
            'unique_student_identifier': self.student.email,
        })
        self.assertEqual(response.status_code, 200)
        # make sure problem attempts have been reset.
        changed_modules = StudentModule.objects.filter(module_state_key__in=self.ee_modules)
        for changed_module in changed_modules:
            self.assertEqual(
                json.loads(changed_module.state)['attempts'],
                0
            )

    # mock out the function which should be called to execute the action.
    @patch.object(lms.djangoapps.instructor_task.api, 'submit_reset_problem_attempts_in_entrance_exam')
    def test_reset_entrance_exam_all_student_attempts(self, act):
        """ Test reset all student attempts for entrance exam. """
        url = reverse('reset_student_attempts_for_entrance_exam',
                      kwargs={'course_id': unicode(self.course.id)})
        response = self.client.post(url, {
            'all_students': True,
        })
        self.assertEqual(response.status_code, 200)
        self.assertTrue(act.called)

    def test_reset_student_attempts_invalid_entrance_exam(self):
        """ Test reset for invalid entrance exam. """
        url = reverse('reset_student_attempts_for_entrance_exam',
                      kwargs={'course_id': unicode(self.course_with_invalid_ee.id)})
        response = self.client.post(url, {
            'unique_student_identifier': self.student.email,
        })
        self.assertEqual(response.status_code, 400)

    def test_entrance_exam_student_delete_state(self):
        """ Test delete single student entrance exam state. """
        url = reverse('reset_student_attempts_for_entrance_exam',
                      kwargs={'course_id': unicode(self.course.id)})
        response = self.client.post(url, {
            'unique_student_identifier': self.student.email,
            'delete_module': True,
        })
        self.assertEqual(response.status_code, 200)
        # make sure the module has been deleted
        changed_modules = StudentModule.objects.filter(module_state_key__in=self.ee_modules)
        self.assertEqual(changed_modules.count(), 0)

    def test_entrance_exam_delete_state_with_staff(self):
        """ Test entrance exam delete state failure with staff access. """
        self.client.logout()
        staff_user = StaffFactory(course_key=self.course.id)
        self.client.login(username=staff_user.username, password='test')
        url = reverse('reset_student_attempts_for_entrance_exam',
                      kwargs={'course_id': unicode(self.course.id)})
        response = self.client.post(url, {
            'unique_student_identifier': self.student.email,
            'delete_module': True,
        })
        self.assertEqual(response.status_code, 403)

    def test_entrance_exam_reset_student_attempts_nonsense(self):
        """ Test failure with both unique_student_identifier and all_students. """
        url = reverse('reset_student_attempts_for_entrance_exam',
                      kwargs={'course_id': unicode(self.course.id)})
        response = self.client.post(url, {
            'unique_student_identifier': self.student.email,
            'all_students': True,
        })
        self.assertEqual(response.status_code, 400)

    @patch.object(lms.djangoapps.instructor_task.api, 'submit_rescore_entrance_exam_for_student')
    def test_rescore_entrance_exam_single_student(self, act):
        """ Test re-scoring of entrance exam for single student. """
        url = reverse('rescore_entrance_exam', kwargs={'course_id': unicode(self.course.id)})
        response = self.client.post(url, {
            'unique_student_identifier': self.student.email,
        })
        self.assertEqual(response.status_code, 200)
        self.assertTrue(act.called)

    def test_rescore_entrance_exam_all_student(self):
        """ Test rescoring for all students. """
        url = reverse('rescore_entrance_exam', kwargs={'course_id': unicode(self.course.id)})
        response = self.client.post(url, {
            'all_students': True,
        })
        self.assertEqual(response.status_code, 200)

    def test_rescore_entrance_exam_all_student_and_single(self):
        """ Test re-scoring with both all students and single student parameters. """
        url = reverse('rescore_entrance_exam', kwargs={'course_id': unicode(self.course.id)})
        response = self.client.post(url, {
            'unique_student_identifier': self.student.email,
            'all_students': True,
        })
        self.assertEqual(response.status_code, 400)

    def test_rescore_entrance_exam_with_invalid_exam(self):
        """ Test re-scoring of entrance exam with invalid exam. """
        url = reverse('rescore_entrance_exam', kwargs={'course_id': unicode(self.course_with_invalid_ee.id)})
        response = self.client.post(url, {
            'unique_student_identifier': self.student.email,
        })
        self.assertEqual(response.status_code, 400)

    def test_list_entrance_exam_instructor_tasks_student(self):
        """ Test list task history for entrance exam AND student. """
        # create a re-score entrance exam task
        url = reverse('rescore_entrance_exam', kwargs={'course_id': unicode(self.course.id)})
        response = self.client.post(url, {
            'unique_student_identifier': self.student.email,
        })
        self.assertEqual(response.status_code, 200)

        url = reverse('list_entrance_exam_instructor_tasks', kwargs={'course_id': unicode(self.course.id)})
        response = self.client.post(url, {
            'unique_student_identifier': self.student.email,
        })
        self.assertEqual(response.status_code, 200)

        # check response
        tasks = json.loads(response.content)['tasks']
        self.assertEqual(len(tasks), 1)
        self.assertEqual(tasks[0]['status'], _('Complete'))

    def test_list_entrance_exam_instructor_tasks_all_student(self):
        """ Test list task history for entrance exam AND all student. """
        url = reverse('list_entrance_exam_instructor_tasks', kwargs={'course_id': unicode(self.course.id)})
        response = self.client.post(url, {})
        self.assertEqual(response.status_code, 200)

        # check response
        tasks = json.loads(response.content)['tasks']
        self.assertEqual(len(tasks), 0)

    def test_list_entrance_exam_instructor_with_invalid_exam_key(self):
        """ Test list task history for entrance exam failure if course has invalid exam. """
        url = reverse('list_entrance_exam_instructor_tasks',
                      kwargs={'course_id': unicode(self.course_with_invalid_ee.id)})
        response = self.client.post(url, {
            'unique_student_identifier': self.student.email,
        })
        self.assertEqual(response.status_code, 400)

    def test_skip_entrance_exam_student(self):
        """ Test skip entrance exam api for student. """
        # create a re-score entrance exam task
        url = reverse('mark_student_can_skip_entrance_exam', kwargs={'course_id': unicode(self.course.id)})
        response = self.client.post(url, {
            'unique_student_identifier': self.student.email,
        })
        self.assertEqual(response.status_code, 200)
        # check response
        message = _('This student (%s) will skip the entrance exam.') % self.student.email
        self.assertContains(response, message)

        # post again with same student
        response = self.client.post(url, {
            'unique_student_identifier': self.student.email,
        })

        # This time response message should be different
        message = _('This student (%s) is already allowed to skip the entrance exam.') % self.student.email
        self.assertContains(response, message)


@attr(shard=1)
@patch('bulk_email.models.html_to_text', Mock(return_value='Mocking CourseEmail.text_message', autospec=True))
class TestInstructorSendEmail(SharedModuleStoreTestCase, LoginEnrollmentTestCase):
    """
    Checks that only instructors have access to email endpoints, and that
    these endpoints are only accessible with courses that actually exist,
    only with valid email messages.
    """
    @classmethod
    def setUpClass(cls):
        super(TestInstructorSendEmail, cls).setUpClass()
        cls.course = CourseFactory.create()
        test_subject = u'\u1234 test subject'
        test_message = u'\u6824 test message'
        cls.full_test_message = {
            'send_to': '["myself", "staff"]',
            'subject': test_subject,
            'message': test_message,
        }
        BulkEmailFlag.objects.create(enabled=True, require_course_email_auth=False)

    @classmethod
    def tearDownClass(cls):
        super(TestInstructorSendEmail, cls).tearDownClass()
        BulkEmailFlag.objects.all().delete()

    def setUp(self):
        super(TestInstructorSendEmail, self).setUp()

        self.instructor = InstructorFactory(course_key=self.course.id)
        self.client.login(username=self.instructor.username, password='test')

    def test_send_email_as_logged_in_instructor(self):
        url = reverse('send_email', kwargs={'course_id': self.course.id.to_deprecated_string()})
        response = self.client.post(url, self.full_test_message)
        self.assertEqual(response.status_code, 200)

    def test_send_email_but_not_logged_in(self):
        self.client.logout()
        url = reverse('send_email', kwargs={'course_id': self.course.id.to_deprecated_string()})
        response = self.client.post(url, self.full_test_message)
        self.assertEqual(response.status_code, 403)

    def test_send_email_but_not_staff(self):
        self.client.logout()
        student = UserFactory()
        self.client.login(username=student.username, password='test')
        url = reverse('send_email', kwargs={'course_id': self.course.id.to_deprecated_string()})
        response = self.client.post(url, self.full_test_message)
        self.assertEqual(response.status_code, 403)

    def test_send_email_but_course_not_exist(self):
        url = reverse('send_email', kwargs={'course_id': 'GarbageCourse/DNE/NoTerm'})
        response = self.client.post(url, self.full_test_message)
        self.assertNotEqual(response.status_code, 200)

    def test_send_email_no_sendto(self):
        url = reverse('send_email', kwargs={'course_id': self.course.id.to_deprecated_string()})
        response = self.client.post(url, {
            'subject': 'test subject',
            'message': 'test message',
        })
        self.assertEqual(response.status_code, 400)

    def test_send_email_invalid_sendto(self):
        url = reverse('send_email', kwargs={'course_id': self.course.id.to_deprecated_string()})
        response = self.client.post(url, {
            'send_to': '["invalid_target", "staff"]',
            'subject': 'test subject',
            'message': 'test message',
        })
        self.assertEqual(response.status_code, 400)

    def test_send_email_no_subject(self):
        url = reverse('send_email', kwargs={'course_id': self.course.id.to_deprecated_string()})
        response = self.client.post(url, {
            'send_to': '["staff"]',
            'message': 'test message',
        })
        self.assertEqual(response.status_code, 400)

    def test_send_email_no_message(self):
        url = reverse('send_email', kwargs={'course_id': self.course.id.to_deprecated_string()})
        response = self.client.post(url, {
            'send_to': '["staff"]',
            'subject': 'test subject',
        })
        self.assertEqual(response.status_code, 400)


class MockCompletionInfo(object):
    """Mock for get_task_completion_info"""
    times_called = 0

    def mock_get_task_completion_info(self, *args):  # pylint: disable=unused-argument
        """Mock for get_task_completion_info"""
        self.times_called += 1
        if self.times_called % 2 == 0:
            return True, 'Task Completed'
        return False, 'Task Errored In Some Way'


@attr(shard=1)
class TestInstructorAPITaskLists(SharedModuleStoreTestCase, LoginEnrollmentTestCase):
    """
    Test instructor task list endpoint.
    """

    class FakeTask(object):
        """ Fake task object """
        FEATURES = [
            'task_type',
            'task_input',
            'task_id',
            'requester',
            'task_state',
            'created',
            'status',
            'task_message',
            'duration_sec'
        ]

        def __init__(self, completion):
            for feature in self.FEATURES:
                setattr(self, feature, 'expected')
            # created needs to be a datetime
            self.created = datetime.datetime(2013, 10, 25, 11, 42, 35)
            # set 'status' and 'task_message' attrs
            success, task_message = completion()
            if success:
                self.status = "Complete"
            else:
                self.status = "Incomplete"
            self.task_message = task_message
            # Set 'task_output' attr, which will be parsed to the 'duration_sec' attr.
            self.task_output = '{"duration_ms": 1035000}'
            self.duration_sec = 1035000 / 1000.0

        def make_invalid_output(self):
            """Munge task_output to be invalid json"""
            self.task_output = 'HI MY NAME IS INVALID JSON'
            # This should be given the value of 'unknown' if the task output
            # can't be properly parsed
            self.duration_sec = 'unknown'

        def to_dict(self):
            """ Convert fake task to dictionary representation. """
            attr_dict = {key: getattr(self, key) for key in self.FEATURES}
            attr_dict['created'] = attr_dict['created'].isoformat()
            return attr_dict

    @classmethod
    def setUpClass(cls):
        super(TestInstructorAPITaskLists, cls).setUpClass()
        cls.course = CourseFactory.create(
            entrance_exam_id='i4x://{}/{}/chapter/Entrance_exam'.format('test_org', 'test_course')
        )
        cls.problem_location = msk_from_problem_urlname(
            cls.course.id,
            'robot-some-problem-urlname'
        )
        cls.problem_urlname = cls.problem_location.to_deprecated_string()

    def setUp(self):
        super(TestInstructorAPITaskLists, self).setUp()
        self.instructor = InstructorFactory(course_key=self.course.id)
        self.client.login(username=self.instructor.username, password='test')

        self.student = UserFactory()
        CourseEnrollment.enroll(self.student, self.course.id)

        self.module = StudentModule.objects.create(
            student=self.student,
            course_id=self.course.id,
            module_state_key=self.problem_location,
            state=json.dumps({'attempts': 10}),
        )
        mock_factory = MockCompletionInfo()
        self.tasks = [self.FakeTask(mock_factory.mock_get_task_completion_info) for _ in xrange(7)]
        self.tasks[-1].make_invalid_output()

    @patch.object(lms.djangoapps.instructor_task.api, 'get_running_instructor_tasks')
    def test_list_instructor_tasks_running(self, act):
        """ Test list of all running tasks. """
        act.return_value = self.tasks
        url = reverse('list_instructor_tasks', kwargs={'course_id': self.course.id.to_deprecated_string()})
        mock_factory = MockCompletionInfo()
        with patch(
            'lms.djangoapps.instructor.views.instructor_task_helpers.get_task_completion_info'
        ) as mock_completion_info:
            mock_completion_info.side_effect = mock_factory.mock_get_task_completion_info
            response = self.client.post(url, {})
        self.assertEqual(response.status_code, 200)

        # check response
        self.assertTrue(act.called)
        expected_tasks = [ftask.to_dict() for ftask in self.tasks]
        actual_tasks = json.loads(response.content)['tasks']
        for exp_task, act_task in zip(expected_tasks, actual_tasks):
            self.assertDictEqual(exp_task, act_task)
        self.assertEqual(actual_tasks, expected_tasks)

    @patch.object(lms.djangoapps.instructor_task.api, 'get_instructor_task_history')
    def test_list_background_email_tasks(self, act):
        """Test list of background email tasks."""
        act.return_value = self.tasks
        url = reverse('list_background_email_tasks', kwargs={'course_id': self.course.id.to_deprecated_string()})
        mock_factory = MockCompletionInfo()
        with patch(
            'lms.djangoapps.instructor.views.instructor_task_helpers.get_task_completion_info'
        ) as mock_completion_info:
            mock_completion_info.side_effect = mock_factory.mock_get_task_completion_info
            response = self.client.post(url, {})
        self.assertEqual(response.status_code, 200)

        # check response
        self.assertTrue(act.called)
        expected_tasks = [ftask.to_dict() for ftask in self.tasks]
        actual_tasks = json.loads(response.content)['tasks']
        for exp_task, act_task in zip(expected_tasks, actual_tasks):
            self.assertDictEqual(exp_task, act_task)
        self.assertEqual(actual_tasks, expected_tasks)

    @patch.object(lms.djangoapps.instructor_task.api, 'get_instructor_task_history')
    def test_list_instructor_tasks_problem(self, act):
        """ Test list task history for problem. """
        act.return_value = self.tasks
        url = reverse('list_instructor_tasks', kwargs={'course_id': self.course.id.to_deprecated_string()})
        mock_factory = MockCompletionInfo()
        with patch(
            'lms.djangoapps.instructor.views.instructor_task_helpers.get_task_completion_info'
        ) as mock_completion_info:
            mock_completion_info.side_effect = mock_factory.mock_get_task_completion_info
            response = self.client.post(url, {
                'problem_location_str': self.problem_urlname,
            })
        self.assertEqual(response.status_code, 200)

        # check response
        self.assertTrue(act.called)
        expected_tasks = [ftask.to_dict() for ftask in self.tasks]
        actual_tasks = json.loads(response.content)['tasks']
        for exp_task, act_task in zip(expected_tasks, actual_tasks):
            self.assertDictEqual(exp_task, act_task)
        self.assertEqual(actual_tasks, expected_tasks)

    @patch.object(lms.djangoapps.instructor_task.api, 'get_instructor_task_history')
    def test_list_instructor_tasks_problem_student(self, act):
        """ Test list task history for problem AND student. """
        act.return_value = self.tasks
        url = reverse('list_instructor_tasks', kwargs={'course_id': self.course.id.to_deprecated_string()})
        mock_factory = MockCompletionInfo()
        with patch(
            'lms.djangoapps.instructor.views.instructor_task_helpers.get_task_completion_info'
        ) as mock_completion_info:
            mock_completion_info.side_effect = mock_factory.mock_get_task_completion_info
            response = self.client.post(url, {
                'problem_location_str': self.problem_urlname,
                'unique_student_identifier': self.student.email,
            })
        self.assertEqual(response.status_code, 200)

        # check response
        self.assertTrue(act.called)
        expected_tasks = [ftask.to_dict() for ftask in self.tasks]
        actual_tasks = json.loads(response.content)['tasks']
        for exp_task, act_task in zip(expected_tasks, actual_tasks):
            self.assertDictEqual(exp_task, act_task)

        self.assertEqual(actual_tasks, expected_tasks)


@attr(shard=1)
@patch.object(lms.djangoapps.instructor_task.api, 'get_instructor_task_history', autospec=True)
class TestInstructorEmailContentList(SharedModuleStoreTestCase, LoginEnrollmentTestCase):
    """
    Test the instructor email content history endpoint.
    """
    @classmethod
    def setUpClass(cls):
        super(TestInstructorEmailContentList, cls).setUpClass()
        cls.course = CourseFactory.create()

    def setUp(self):
        super(TestInstructorEmailContentList, self).setUp()

        self.instructor = InstructorFactory(course_key=self.course.id)
        self.client.login(username=self.instructor.username, password='test')
        self.tasks = {}
        self.emails = {}
        self.emails_info = {}

    def setup_fake_email_info(self, num_emails, with_failures=False):
        """ Initialize the specified number of fake emails """
        for email_id in range(num_emails):
            num_sent = random.randint(1, 15401)
            if with_failures:
                failed = random.randint(1, 15401)
            else:
                failed = 0

            self.tasks[email_id] = FakeContentTask(email_id, num_sent, failed, 'expected')
            self.emails[email_id] = FakeEmail(email_id)
            self.emails_info[email_id] = FakeEmailInfo(self.emails[email_id], num_sent, failed)

    def get_matching_mock_email(self, **kwargs):
        """ Returns the matching mock emails for the given id """
        email_id = kwargs.get('id', 0)
        return self.emails[email_id]

    def get_email_content_response(self, num_emails, task_history_request, with_failures=False):
        """ Calls the list_email_content endpoint and returns the repsonse """
        self.setup_fake_email_info(num_emails, with_failures)
        task_history_request.return_value = self.tasks.values()
        url = reverse('list_email_content', kwargs={'course_id': self.course.id.to_deprecated_string()})
        with patch('lms.djangoapps.instructor.views.api.CourseEmail.objects.get') as mock_email_info:
            mock_email_info.side_effect = self.get_matching_mock_email
            response = self.client.post(url, {})
        self.assertEqual(response.status_code, 200)
        return response

    def check_emails_sent(self, num_emails, task_history_request, with_failures=False):
        """ Tests sending emails with or without failures """
        response = self.get_email_content_response(num_emails, task_history_request, with_failures)
        self.assertTrue(task_history_request.called)
        expected_email_info = [email_info.to_dict() for email_info in self.emails_info.values()]
        actual_email_info = json.loads(response.content)['emails']

        self.assertEqual(len(actual_email_info), num_emails)
        for exp_email, act_email in zip(expected_email_info, actual_email_info):
            self.assertDictEqual(exp_email, act_email)

        self.assertEqual(expected_email_info, actual_email_info)

    def test_content_list_one_email(self, task_history_request):
        """ Test listing of bulk emails when email list has one email """
        response = self.get_email_content_response(1, task_history_request)
        self.assertTrue(task_history_request.called)
        email_info = json.loads(response.content)['emails']

        # Emails list should have one email
        self.assertEqual(len(email_info), 1)

        # Email content should be what's expected
        expected_message = self.emails[0].html_message
        returned_email_info = email_info[0]
        received_message = returned_email_info[u'email'][u'html_message']
        self.assertEqual(expected_message, received_message)

    def test_content_list_no_emails(self, task_history_request):
        """ Test listing of bulk emails when email list empty """
        response = self.get_email_content_response(0, task_history_request)
        self.assertTrue(task_history_request.called)
        email_info = json.loads(response.content)['emails']

        # Emails list should be empty
        self.assertEqual(len(email_info), 0)

    def test_content_list_email_content_many(self, task_history_request):
        """ Test listing of bulk emails sent large amount of emails """
        self.check_emails_sent(50, task_history_request)

    def test_list_email_content_error(self, task_history_request):
        """ Test handling of error retrieving email """
        invalid_task = FakeContentTask(0, 0, 0, 'test')
        invalid_task.make_invalid_input()
        task_history_request.return_value = [invalid_task]
        url = reverse('list_email_content', kwargs={'course_id': self.course.id.to_deprecated_string()})
        response = self.client.post(url, {})
        self.assertEqual(response.status_code, 200)

        self.assertTrue(task_history_request.called)
        returned_email_info = json.loads(response.content)['emails']
        self.assertEqual(len(returned_email_info), 1)
        returned_info = returned_email_info[0]
        for info in ['created', 'sent_to', 'email', 'number_sent', 'requester']:
            self.assertEqual(returned_info[info], None)

    def test_list_email_with_failure(self, task_history_request):
        """ Test the handling of email task that had failures """
        self.check_emails_sent(1, task_history_request, True)

    def test_list_many_emails_with_failures(self, task_history_request):
        """ Test the handling of many emails with failures """
        self.check_emails_sent(50, task_history_request, True)

    def test_list_email_with_no_successes(self, task_history_request):
        task_info = FakeContentTask(0, 0, 10, 'expected')
        email = FakeEmail(0)
        email_info = FakeEmailInfo(email, 0, 10)
        task_history_request.return_value = [task_info]
        url = reverse('list_email_content', kwargs={'course_id': self.course.id.to_deprecated_string()})
        with patch('lms.djangoapps.instructor.views.api.CourseEmail.objects.get') as mock_email_info:
            mock_email_info.return_value = email
            response = self.client.post(url, {})
        self.assertEqual(response.status_code, 200)

        self.assertTrue(task_history_request.called)
        returned_info_list = json.loads(response.content)['emails']

        self.assertEqual(len(returned_info_list), 1)
        returned_info = returned_info_list[0]
        expected_info = email_info.to_dict()
        self.assertDictEqual(expected_info, returned_info)


@attr(shard=1)
class TestInstructorAPIHelpers(TestCase):
    """ Test helpers for instructor.api """

    def test_split_input_list(self):
        strings = []
        lists = []
        strings.append(
            "Lorem@ipsum.dolor, sit@amet.consectetur\nadipiscing@elit.Aenean\r convallis@at.lacus\r, ut@lacinia.Sed")
        lists.append(['Lorem@ipsum.dolor', 'sit@amet.consectetur', 'adipiscing@elit.Aenean', 'convallis@at.lacus',
                      'ut@lacinia.Sed'])

        for (stng, lst) in zip(strings, lists):
            self.assertEqual(_split_input_list(stng), lst)

    def test_split_input_list_unicode(self):
        self.assertEqual(_split_input_list('robot@robot.edu, robot2@robot.edu'),
                         ['robot@robot.edu', 'robot2@robot.edu'])
        self.assertEqual(_split_input_list(u'robot@robot.edu, robot2@robot.edu'),
                         ['robot@robot.edu', 'robot2@robot.edu'])
        self.assertEqual(_split_input_list(u'robot@robot.edu, robot2@robot.edu'),
                         [u'robot@robot.edu', 'robot2@robot.edu'])
        scary_unistuff = unichr(40960) + u'abcd' + unichr(1972)
        self.assertEqual(_split_input_list(scary_unistuff), [scary_unistuff])

    def test_msk_from_problem_urlname(self):
        course_id = SlashSeparatedCourseKey('MITx', '6.002x', '2013_Spring')
        name = 'L2Node1'
        output = 'i4x://MITx/6.002x/problem/L2Node1'
        self.assertEqual(msk_from_problem_urlname(course_id, name).to_deprecated_string(), output)

    @raises(ValueError)
    def test_msk_from_problem_urlname_error(self):
        args = ('notagoodcourse', 'L2Node1')
        msk_from_problem_urlname(*args)


def get_extended_due(course, unit, user):
    """
    Gets the overridden due date for the given user on the given unit.  Returns
    `None` if there is no override set.
    """
    try:
        override = StudentFieldOverride.objects.get(
            course_id=course.id,
            student=user,
            location=unit.location,
            field='due'
        )
        return DATE_FIELD.from_json(json.loads(override.value))
    except StudentFieldOverride.DoesNotExist:
        return None


@attr(shard=1)
class TestDueDateExtensions(SharedModuleStoreTestCase, LoginEnrollmentTestCase):
    """
    Test data dumps for reporting.
    """
    @classmethod
    def setUpClass(cls):
        super(TestDueDateExtensions, cls).setUpClass()
        cls.course = CourseFactory.create()
        cls.due = datetime.datetime(2010, 5, 12, 2, 42, tzinfo=utc)

        with cls.store.bulk_operations(cls.course.id, emit_signals=False):
            cls.week1 = ItemFactory.create(due=cls.due)
            cls.week2 = ItemFactory.create(due=cls.due)
            cls.week3 = ItemFactory.create()  # No due date
            cls.course.children = [
                cls.week1.location.to_deprecated_string(),
                cls.week2.location.to_deprecated_string(),
                cls.week3.location.to_deprecated_string()
            ]
            cls.homework = ItemFactory.create(
                parent_location=cls.week1.location,
                due=cls.due
            )
            cls.week1.children = [cls.homework.location.to_deprecated_string()]

    def setUp(self):
        """
        Fixtures.
        """
        super(TestDueDateExtensions, self).setUp()

        user1 = UserFactory.create()
        StudentModule(
            state='{}',
            student_id=user1.id,
            course_id=self.course.id,
            module_state_key=self.week1.location).save()
        StudentModule(
            state='{}',
            student_id=user1.id,
            course_id=self.course.id,
            module_state_key=self.week2.location).save()
        StudentModule(
            state='{}',
            student_id=user1.id,
            course_id=self.course.id,
            module_state_key=self.week3.location).save()
        StudentModule(
            state='{}',
            student_id=user1.id,
            course_id=self.course.id,
            module_state_key=self.homework.location).save()

        user2 = UserFactory.create()
        StudentModule(
            state='{}',
            student_id=user2.id,
            course_id=self.course.id,
            module_state_key=self.week1.location).save()
        StudentModule(
            state='{}',
            student_id=user2.id,
            course_id=self.course.id,
            module_state_key=self.homework.location).save()

        user3 = UserFactory.create()
        StudentModule(
            state='{}',
            student_id=user3.id,
            course_id=self.course.id,
            module_state_key=self.week1.location).save()
        StudentModule(
            state='{}',
            student_id=user3.id,
            course_id=self.course.id,
            module_state_key=self.homework.location).save()

        self.user1 = user1
        self.user2 = user2
        self.instructor = InstructorFactory(course_key=self.course.id)
        self.client.login(username=self.instructor.username, password='test')

    def test_change_due_date(self):
        url = reverse('change_due_date', kwargs={'course_id': self.course.id.to_deprecated_string()})
        response = self.client.post(url, {
            'student': self.user1.username,
            'url': self.week1.location.to_deprecated_string(),
            'due_datetime': '12/30/2013 00:00'
        })
        self.assertEqual(response.status_code, 200, response.content)
        self.assertEqual(datetime.datetime(2013, 12, 30, 0, 0, tzinfo=utc),
                         get_extended_due(self.course, self.week1, self.user1))

    def test_change_to_invalid_due_date(self):
        url = reverse('change_due_date', kwargs={'course_id': self.course.id.to_deprecated_string()})
        response = self.client.post(url, {
            'student': self.user1.username,
            'url': self.week1.location.to_deprecated_string(),
            'due_datetime': '01/01/2009 00:00'
        })
        self.assertEqual(response.status_code, 400, response.content)
        self.assertEqual(
            None,
            get_extended_due(self.course, self.week1, self.user1)
        )

    def test_change_nonexistent_due_date(self):
        url = reverse('change_due_date', kwargs={'course_id': self.course.id.to_deprecated_string()})
        response = self.client.post(url, {
            'student': self.user1.username,
            'url': self.week3.location.to_deprecated_string(),
            'due_datetime': '12/30/2013 00:00'
        })
        self.assertEqual(response.status_code, 400, response.content)
        self.assertEqual(
            None,
            get_extended_due(self.course, self.week3, self.user1)
        )

    def test_reset_date(self):
        self.test_change_due_date()
        url = reverse('reset_due_date', kwargs={'course_id': self.course.id.to_deprecated_string()})
        response = self.client.post(url, {
            'student': self.user1.username,
            'url': self.week1.location.to_deprecated_string(),
        })
        self.assertEqual(response.status_code, 200, response.content)
        self.assertEqual(
            None,
            get_extended_due(self.course, self.week1, self.user1)
        )

    def test_reset_nonexistent_extension(self):
        url = reverse('reset_due_date', kwargs={'course_id': self.course.id.to_deprecated_string()})
        response = self.client.post(url, {
            'student': self.user1.username,
            'url': self.week1.location.to_deprecated_string(),
        })
        self.assertEqual(response.status_code, 400, response.content)

<<<<<<< HEAD
    @SharedModuleStoreTestCase.modifies_courseware
    def test_reset_extension_to_deleted_date(self):
        """
        Test that we can delete a due date extension after deleting the normal
        due date, without causing an error.
        """
        self.test_change_due_date()
        self.week1.due = None
        self.week1 = self.store.update_item(self.week1, self.user1.id)
        # Now, week1's normal due date is deleted but the extension still exists.
        url = reverse('reset_due_date', kwargs={'course_id': self.course.id.to_deprecated_string()})
        response = self.client.post(url, {
            'student': self.user1.username,
            'url': self.week1.location.to_deprecated_string(),
        })
        self.assertEqual(response.status_code, 200, response.content)
        self.assertEqual(
            None,
            get_extended_due(self.course, self.week1, self.user1)
        )

=======
>>>>>>> 21eb03e1
    def test_show_unit_extensions(self):
        self.test_change_due_date()
        url = reverse('show_unit_extensions',
                      kwargs={'course_id': self.course.id.to_deprecated_string()})
        response = self.client.post(url, {'url': self.week1.location.to_deprecated_string()})
        self.assertEqual(response.status_code, 200, response.content)
        self.assertEqual(json.loads(response.content), {
            u'data': [{u'Extended Due Date': u'2013-12-30 00:00',
                       u'Full Name': self.user1.profile.name,
                       u'Username': self.user1.username}],
            u'header': [u'Username', u'Full Name', u'Extended Due Date'],
            u'title': u'Users with due date extensions for %s' %
                      self.week1.display_name})

    def test_show_student_extensions(self):
        self.test_change_due_date()
        url = reverse('show_student_extensions',
                      kwargs={'course_id': self.course.id.to_deprecated_string()})
        response = self.client.post(url, {'student': self.user1.username})
        self.assertEqual(response.status_code, 200, response.content)
        self.assertEqual(json.loads(response.content), {
            u'data': [{u'Extended Due Date': u'2013-12-30 00:00',
                       u'Unit': self.week1.display_name}],
            u'header': [u'Unit', u'Extended Due Date'],
            u'title': u'Due date extensions for %s (%s)' % (
                self.user1.profile.name, self.user1.username)})


@attr(shard=1)
class TestDueDateExtensionsDeletedDate(ModuleStoreTestCase, LoginEnrollmentTestCase):
    def setUp(self):
        """
        Fixtures.
        """
        super(TestDueDateExtensionsDeletedDate, self).setUp()

        self.course = CourseFactory.create()
        self.due = datetime.datetime(2010, 5, 12, 2, 42, tzinfo=utc)

        with self.store.bulk_operations(self.course.id, emit_signals=False):
            self.week1 = ItemFactory.create(due=self.due)
            self.week2 = ItemFactory.create(due=self.due)
            self.week3 = ItemFactory.create()  # No due date
            self.course.children = [
                self.week1.location.to_deprecated_string(),
                self.week2.location.to_deprecated_string(),
                self.week3.location.to_deprecated_string()
            ]
            self.homework = ItemFactory.create(
                parent_location=self.week1.location,
                due=self.due
            )
            self.week1.children = [self.homework.location.to_deprecated_string()]

        user1 = UserFactory.create()
        StudentModule(
            state='{}',
            student_id=user1.id,
            course_id=self.course.id,
            module_state_key=self.week1.location).save()
        StudentModule(
            state='{}',
            student_id=user1.id,
            course_id=self.course.id,
            module_state_key=self.week2.location).save()
        StudentModule(
            state='{}',
            student_id=user1.id,
            course_id=self.course.id,
            module_state_key=self.week3.location).save()
        StudentModule(
            state='{}',
            student_id=user1.id,
            course_id=self.course.id,
            module_state_key=self.homework.location).save()

        user2 = UserFactory.create()
        StudentModule(
            state='{}',
            student_id=user2.id,
            course_id=self.course.id,
            module_state_key=self.week1.location).save()
        StudentModule(
            state='{}',
            student_id=user2.id,
            course_id=self.course.id,
            module_state_key=self.homework.location).save()

        user3 = UserFactory.create()
        StudentModule(
            state='{}',
            student_id=user3.id,
            course_id=self.course.id,
            module_state_key=self.week1.location).save()
        StudentModule(
            state='{}',
            student_id=user3.id,
            course_id=self.course.id,
            module_state_key=self.homework.location).save()

        self.user1 = user1
        self.user2 = user2
        self.instructor = InstructorFactory(course_key=self.course.id)
        self.client.login(username=self.instructor.username, password='test')

    def test_reset_extension_to_deleted_date(self):
        """
        Test that we can delete a due date extension after deleting the normal
        due date, without causing an error.
        """

        url = reverse('change_due_date', kwargs={'course_id': self.course.id.to_deprecated_string()})
        response = self.client.post(url, {
            'student': self.user1.username,
            'url': self.week1.location.to_deprecated_string(),
            'due_datetime': '12/30/2013 00:00'
        })
        self.assertEqual(response.status_code, 200, response.content)
        self.assertEqual(datetime.datetime(2013, 12, 30, 0, 0, tzinfo=utc),
                         get_extended_due(self.course, self.week1, self.user1))

        self.week1.due = None
        self.week1 = self.store.update_item(self.week1, self.user1.id)
        # Now, week1's normal due date is deleted but the extension still exists.
        url = reverse('reset_due_date', kwargs={'course_id': self.course.id.to_deprecated_string()})
        response = self.client.post(url, {
            'student': self.user1.username,
            'url': self.week1.location.to_deprecated_string(),
        })
        self.assertEqual(response.status_code, 200, response.content)
        self.assertEqual(
            None,
            get_extended_due(self.course, self.week1, self.user1)
        )


@attr(shard=1)
class TestCourseIssuedCertificatesData(SharedModuleStoreTestCase):
    """
    Test data dumps for issued certificates.
    """
    @classmethod
    def setUpClass(cls):
        super(TestCourseIssuedCertificatesData, cls).setUpClass()
        cls.course = CourseFactory.create()

    def setUp(self):
        super(TestCourseIssuedCertificatesData, self).setUp()
        self.instructor = InstructorFactory(course_key=self.course.id)
        self.client.login(username=self.instructor.username, password='test')

    def generate_certificate(self, course_id, mode, status):
        """
        Generate test certificate
        """
        test_user = UserFactory()
        GeneratedCertificateFactory.create(
            user=test_user,
            course_id=course_id,
            mode=mode,
            status=status
        )

    def test_certificates_features_against_status(self):
        """
        Test certificates with status 'downloadable' should be in the response.
        """
        url = reverse('get_issued_certificates', kwargs={'course_id': unicode(self.course.id)})
        # firstly generating downloadable certificates with 'honor' mode
        certificate_count = 3
        for __ in xrange(certificate_count):
            self.generate_certificate(course_id=self.course.id, mode='honor', status=CertificateStatuses.generating)

        response = self.client.post(url)
        res_json = json.loads(response.content)
        self.assertIn('certificates', res_json)
        self.assertEqual(len(res_json['certificates']), 0)

        # Certificates with status 'downloadable' should be in response.
        self.generate_certificate(course_id=self.course.id, mode='honor', status=CertificateStatuses.downloadable)
        response = self.client.post(url)
        res_json = json.loads(response.content)
        self.assertIn('certificates', res_json)
        self.assertEqual(len(res_json['certificates']), 1)

    def test_certificates_features_group_by_mode(self):
        """
        Test for certificate csv features against mode. Certificates should be group by 'mode' in reponse.
        """
        url = reverse('get_issued_certificates', kwargs={'course_id': unicode(self.course.id)})
        # firstly generating downloadable certificates with 'honor' mode
        certificate_count = 3
        for __ in xrange(certificate_count):
            self.generate_certificate(course_id=self.course.id, mode='honor', status=CertificateStatuses.downloadable)

        response = self.client.post(url)
        res_json = json.loads(response.content)
        self.assertIn('certificates', res_json)
        self.assertEqual(len(res_json['certificates']), 1)

        # retrieve the first certificate from the list, there should be 3 certificates for 'honor' mode.
        certificate = res_json['certificates'][0]
        self.assertEqual(certificate.get('total_issued_certificate'), 3)
        self.assertEqual(certificate.get('mode'), 'honor')
        self.assertEqual(certificate.get('course_id'), str(self.course.id))

        # Now generating downloadable certificates with 'verified' mode
        for __ in xrange(certificate_count):
            self.generate_certificate(
                course_id=self.course.id,
                mode='verified',
                status=CertificateStatuses.downloadable
            )

        response = self.client.post(url)
        res_json = json.loads(response.content)
        self.assertIn('certificates', res_json)

        # total certificate count should be 2 for 'verified' mode.
        self.assertEqual(len(res_json['certificates']), 2)

        # retrieve the second certificate from the list
        certificate = res_json['certificates'][1]
        self.assertEqual(certificate.get('total_issued_certificate'), 3)
        self.assertEqual(certificate.get('mode'), 'verified')

    def test_certificates_features_csv(self):
        """
        Test for certificate csv features.
        """
        url = reverse('get_issued_certificates', kwargs={'course_id': unicode(self.course.id)})
        # firstly generating downloadable certificates with 'honor' mode
        certificate_count = 3
        for __ in xrange(certificate_count):
            self.generate_certificate(course_id=self.course.id, mode='honor', status=CertificateStatuses.downloadable)

        current_date = datetime.date.today().strftime("%B %d, %Y")
        response = self.client.get(url, {'csv': 'true'})
        self.assertEqual(response['Content-Type'], 'text/csv')
        self.assertEqual(response['Content-Disposition'], 'attachment; filename={0}'.format('issued_certificates.csv'))
        self.assertEqual(
            response.content.strip(),
            '"CourseID","Certificate Type","Total Certificates Issued","Date Report Run"\r\n"'
            + str(self.course.id) + '","honor","3","' + current_date + '"'
        )


@attr(shard=1)
@override_settings(REGISTRATION_CODE_LENGTH=8)
class TestCourseRegistrationCodes(SharedModuleStoreTestCase):
    """
    Test data dumps for E-commerce Course Registration Codes.
    """
    @classmethod
    def setUpClass(cls):
        super(TestCourseRegistrationCodes, cls).setUpClass()
        cls.course = CourseFactory.create()
        cls.url = reverse(
            'generate_registration_codes',
            kwargs={'course_id': cls.course.id.to_deprecated_string()}
        )

    def setUp(self):
        """
        Fixtures.
        """
        super(TestCourseRegistrationCodes, self).setUp()

        CourseModeFactory.create(course_id=self.course.id, min_price=50)
        self.instructor = InstructorFactory(course_key=self.course.id)
        self.client.login(username=self.instructor.username, password='test')
        CourseSalesAdminRole(self.course.id).add_users(self.instructor)

        data = {
            'total_registration_codes': 12, 'company_name': 'Test Group', 'company_contact_name': 'Test@company.com',
            'company_contact_email': 'Test@company.com', 'unit_price': 122.45, 'recipient_name': 'Test123',
            'recipient_email': 'test@123.com', 'address_line_1': 'Portland Street',
            'address_line_2': '', 'address_line_3': '', 'city': '', 'state': '', 'zip': '', 'country': '',
            'customer_reference_number': '123A23F', 'internal_reference': '', 'invoice': ''
        }

        response = self.client.post(self.url, data, **{'HTTP_HOST': 'localhost'})
        self.assertEqual(response.status_code, 200, response.content)
        for i in range(5):
            order = Order(user=self.instructor, status='purchased')
            order.save()

        # Spent(used) Registration Codes
        for i in range(5):
            i += 1
            registration_code_redemption = RegistrationCodeRedemption(
                registration_code_id=i,
                redeemed_by=self.instructor
            )
            registration_code_redemption.save()

    @override_settings(FINANCE_EMAIL='finance@example.com')
    def test_finance_email_in_recipient_list_when_generating_registration_codes(self):
        """
        Test to verify that the invoice will also be sent to the FINANCE_EMAIL when
        generating registration codes
        """
        url_reg_code = reverse('generate_registration_codes',
                               kwargs={'course_id': self.course.id.to_deprecated_string()})

        data = {
            'total_registration_codes': 5, 'company_name': 'Group Alpha', 'company_contact_name': 'Test@company.com',
            'company_contact_email': 'Test@company.com', 'unit_price': 121.45, 'recipient_name': 'Test123',
            'recipient_email': 'test@123.com', 'address_line_1': 'Portland Street', 'address_line_2': '',
            'address_line_3': '', 'city': '', 'state': '', 'zip': '', 'country': '',
            'customer_reference_number': '123A23F', 'internal_reference': '', 'invoice': 'True'
        }

        response = self.client.post(url_reg_code, data, **{'HTTP_HOST': 'localhost'})
        self.assertEqual(response.status_code, 200, response.content)
        self.assertEqual(response['Content-Type'], 'text/csv')
        # check for the last mail.outbox, The FINANCE_EMAIL has been appended at the
        # very end, when generating registration codes
        self.assertEqual(mail.outbox[-1].to[0], 'finance@example.com')

    def test_user_invoice_copy_preference(self):
        """
        Test to remember user invoice copy preference
        """
        url_reg_code = reverse('generate_registration_codes',
                               kwargs={'course_id': self.course.id.to_deprecated_string()})

        data = {
            'total_registration_codes': 5, 'company_name': 'Group Alpha', 'company_contact_name': 'Test@company.com',
            'company_contact_email': 'Test@company.com', 'unit_price': 121.45, 'recipient_name': 'Test123',
            'recipient_email': 'test@123.com', 'address_line_1': 'Portland Street', 'address_line_2': '',
            'address_line_3': '', 'city': '', 'state': '', 'zip': '', 'country': '',
            'customer_reference_number': '123A23F', 'internal_reference': '', 'invoice': 'True'
        }

        # user invoice copy preference will be saved in api user preference; model
        response = self.client.post(url_reg_code, data, **{'HTTP_HOST': 'localhost'})
        self.assertEqual(response.status_code, 200, response.content)
        self.assertEqual(response['Content-Type'], 'text/csv')

        # get user invoice copy preference.
        url_user_invoice_preference = reverse('get_user_invoice_preference',
                                              kwargs={'course_id': self.course.id.to_deprecated_string()})

        response = self.client.post(url_user_invoice_preference, data)
        result = json.loads(response.content)
        self.assertEqual(result['invoice_copy'], True)

        # updating the user invoice copy preference during code generation flow
        data['invoice'] = ''
        response = self.client.post(url_reg_code, data, **{'HTTP_HOST': 'localhost'})
        self.assertEqual(response.status_code, 200, response.content)
        self.assertEqual(response['Content-Type'], 'text/csv')

        # get user invoice copy preference.
        url_user_invoice_preference = reverse('get_user_invoice_preference',
                                              kwargs={'course_id': self.course.id.to_deprecated_string()})

        response = self.client.post(url_user_invoice_preference, data)
        result = json.loads(response.content)
        self.assertEqual(result['invoice_copy'], False)

    def test_generate_course_registration_codes_csv(self):
        """
        Test to generate a response of all the generated course registration codes
        """
        url = reverse('generate_registration_codes',
                      kwargs={'course_id': self.course.id.to_deprecated_string()})

        data = {
            'total_registration_codes': 15, 'company_name': 'Group Alpha', 'company_contact_name': 'Test@company.com',
            'company_contact_email': 'Test@company.com', 'unit_price': 122.45, 'recipient_name': 'Test123',
            'recipient_email': 'test@123.com', 'address_line_1': 'Portland Street', 'address_line_2': '',
            'address_line_3': '', 'city': '', 'state': '', 'zip': '', 'country': '',
            'customer_reference_number': '123A23F', 'internal_reference': '', 'invoice': ''
        }

        response = self.client.post(url, data, **{'HTTP_HOST': 'localhost'})
        self.assertEqual(response.status_code, 200, response.content)
        self.assertEqual(response['Content-Type'], 'text/csv')
        body = response.content.replace('\r', '')
        self.assertTrue(body.startswith(EXPECTED_CSV_HEADER))
        self.assertEqual(len(body.split('\n')), 17)

    def test_generate_course_registration_with_redeem_url_codes_csv(self):
        """
        Test to generate a response of all the generated course registration codes
        """
        url = reverse('generate_registration_codes',
                      kwargs={'course_id': self.course.id.to_deprecated_string()})

        data = {
            'total_registration_codes': 15, 'company_name': 'Group Alpha', 'company_contact_name': 'Test@company.com',
            'company_contact_email': 'Test@company.com', 'unit_price': 122.45, 'recipient_name': 'Test123',
            'recipient_email': 'test@123.com', 'address_line_1': 'Portland Street', 'address_line_2': '',
            'address_line_3': '', 'city': '', 'state': '', 'zip': '', 'country': '',
            'customer_reference_number': '123A23F', 'internal_reference': '', 'invoice': ''
        }

        response = self.client.post(url, data, **{'HTTP_HOST': 'localhost'})

        self.assertEqual(response.status_code, 200, response.content)
        self.assertEqual(response['Content-Type'], 'text/csv')
        body = response.content.replace('\r', '')
        self.assertTrue(body.startswith(EXPECTED_CSV_HEADER))
        self.assertEqual(len(body.split('\n')), 17)
        rows = body.split('\n')
        index = 1
        while index < len(rows):
            if rows[index]:
                row_data = rows[index].split(',')
                code = row_data[0].replace('"', '')
                self.assertTrue(row_data[1].startswith('"http')
                                and row_data[1].endswith('/shoppingcart/register/redeem/{0}/"'.format(code)))
            index += 1

    @patch.object(lms.djangoapps.instructor.views.api, 'random_code_generator',
                  Mock(side_effect=['first', 'second', 'third', 'fourth']))
    def test_generate_course_registration_codes_matching_existing_coupon_code(self):
        """
        Test the generated course registration code is already in the Coupon Table
        """
        url = reverse('generate_registration_codes',
                      kwargs={'course_id': self.course.id.to_deprecated_string()})

        coupon = Coupon(code='first', course_id=self.course.id.to_deprecated_string(), created_by=self.instructor)
        coupon.save()
        data = {
            'total_registration_codes': 3, 'company_name': 'Group Alpha', 'company_contact_name': 'Test@company.com',
            'company_contact_email': 'Test@company.com', 'unit_price': 122.45, 'recipient_name': 'Test123',
            'recipient_email': 'test@123.com', 'address_line_1': 'Portland Street', 'address_line_2': '',
            'address_line_3': '', 'city': '', 'state': '', 'zip': '', 'country': '',
            'customer_reference_number': '123A23F', 'internal_reference': '', 'invoice': ''
        }

        response = self.client.post(url, data, **{'HTTP_HOST': 'localhost'})
        self.assertEqual(response.status_code, 200, response.content)
        self.assertEqual(response['Content-Type'], 'text/csv')
        body = response.content.replace('\r', '')
        self.assertTrue(body.startswith(EXPECTED_CSV_HEADER))
        self.assertEqual(len(body.split('\n')), 5)  # 1 for headers, 1 for new line at the end and 3 for the actual data

    @patch.object(lms.djangoapps.instructor.views.api, 'random_code_generator',
                  Mock(side_effect=['first', 'first', 'second', 'third']))
    def test_generate_course_registration_codes_integrity_error(self):
        """
       Test for the Integrity error against the generated code
        """
        url = reverse('generate_registration_codes',
                      kwargs={'course_id': self.course.id.to_deprecated_string()})

        data = {
            'total_registration_codes': 2, 'company_name': 'Test Group', 'company_contact_name': 'Test@company.com',
            'company_contact_email': 'Test@company.com', 'unit_price': 122.45, 'recipient_name': 'Test123',
            'recipient_email': 'test@123.com', 'address_line_1': 'Portland Street', 'address_line_2': '',
            'address_line_3': '', 'city': '', 'state': '', 'zip': '', 'country': '',
            'customer_reference_number': '123A23F', 'internal_reference': '', 'invoice': ''
        }

        response = self.client.post(url, data, **{'HTTP_HOST': 'localhost'})
        self.assertEqual(response.status_code, 200, response.content)
        self.assertEqual(response['Content-Type'], 'text/csv')
        body = response.content.replace('\r', '')
        self.assertTrue(body.startswith(EXPECTED_CSV_HEADER))
        self.assertEqual(len(body.split('\n')), 4)

    def test_spent_course_registration_codes_csv(self):
        """
        Test to generate a response of all the spent course registration codes
        """
        url = reverse('spent_registration_codes',
                      kwargs={'course_id': self.course.id.to_deprecated_string()})

        data = {'spent_company_name': ''}
        response = self.client.post(url, data)
        self.assertEqual(response.status_code, 200, response.content)
        self.assertEqual(response['Content-Type'], 'text/csv')
        body = response.content.replace('\r', '')

        self.assertTrue(body.startswith(EXPECTED_CSV_HEADER))

        self.assertEqual(len(body.split('\n')), 7)

        generate_code_url = reverse(
            'generate_registration_codes', kwargs={'course_id': self.course.id.to_deprecated_string()}
        )

        data = {
            'total_registration_codes': 9, 'company_name': 'Group Alpha', 'company_contact_name': 'Test@company.com',
            'unit_price': 122.45, 'company_contact_email': 'Test@company.com', 'recipient_name': 'Test123',
            'recipient_email': 'test@123.com', 'address_line_1': 'Portland Street', 'address_line_2': '',
            'address_line_3': '', 'city': '', 'state': '', 'zip': '', 'country': '',
            'customer_reference_number': '123A23F', 'internal_reference': '', 'invoice': ''
        }

        response = self.client.post(generate_code_url, data, **{'HTTP_HOST': 'localhost'})
        self.assertEqual(response.status_code, 200, response.content)

        for i in range(9):
            order = Order(user=self.instructor, status='purchased')
            order.save()

        # Spent(used) Registration Codes
        for i in range(9):
            i += 13
            registration_code_redemption = RegistrationCodeRedemption(
                registration_code_id=i,
                redeemed_by=self.instructor
            )
            registration_code_redemption.save()

        data = {'spent_company_name': 'Group Alpha'}
        response = self.client.post(url, data)
        self.assertEqual(response.status_code, 200, response.content)
        self.assertEqual(response['Content-Type'], 'text/csv')
        body = response.content.replace('\r', '')
        self.assertTrue(body.startswith(EXPECTED_CSV_HEADER))
        self.assertEqual(len(body.split('\n')), 11)

    def test_active_course_registration_codes_csv(self):
        """
        Test to generate a response of all the active course registration codes
        """
        url = reverse('active_registration_codes',
                      kwargs={'course_id': self.course.id.to_deprecated_string()})

        data = {'active_company_name': ''}
        response = self.client.post(url, data)
        self.assertEqual(response.status_code, 200, response.content)
        self.assertEqual(response['Content-Type'], 'text/csv')
        body = response.content.replace('\r', '')
        self.assertTrue(body.startswith(EXPECTED_CSV_HEADER))
        self.assertEqual(len(body.split('\n')), 9)

        generate_code_url = reverse(
            'generate_registration_codes', kwargs={'course_id': self.course.id.to_deprecated_string()}
        )

        data = {
            'total_registration_codes': 9, 'company_name': 'Group Alpha', 'company_contact_name': 'Test@company.com',
            'company_contact_email': 'Test@company.com', 'unit_price': 122.45, 'recipient_name': 'Test123',
            'recipient_email': 'test@123.com', 'address_line_1': 'Portland Street', 'address_line_2': '',
            'address_line_3': '', 'city': '', 'state': '', 'zip': '', 'country': '',
            'customer_reference_number': '123A23F', 'internal_reference': '', 'invoice': ''
        }

        response = self.client.post(generate_code_url, data, **{'HTTP_HOST': 'localhost'})
        self.assertEqual(response.status_code, 200, response.content)

        data = {'active_company_name': 'Group Alpha'}
        response = self.client.post(url, data)
        self.assertEqual(response.status_code, 200, response.content)
        self.assertEqual(response['Content-Type'], 'text/csv')
        body = response.content.replace('\r', '')
        self.assertTrue(body.startswith(EXPECTED_CSV_HEADER))
        self.assertEqual(len(body.split('\n')), 11)

    def test_get_all_course_registration_codes_csv(self):
        """
        Test to generate a response of all the course registration codes
        """
        url = reverse(
            'get_registration_codes', kwargs={'course_id': self.course.id.to_deprecated_string()}
        )

        data = {'download_company_name': ''}
        response = self.client.post(url, data)
        self.assertEqual(response.status_code, 200, response.content)
        self.assertEqual(response['Content-Type'], 'text/csv')
        body = response.content.replace('\r', '')
        self.assertTrue(body.startswith(EXPECTED_CSV_HEADER))
        self.assertEqual(len(body.split('\n')), 14)

        generate_code_url = reverse(
            'generate_registration_codes', kwargs={'course_id': self.course.id.to_deprecated_string()}
        )

        data = {
            'total_registration_codes': 9, 'company_name': 'Group Alpha', 'company_contact_name': 'Test@company.com',
            'company_contact_email': 'Test@company.com', 'unit_price': 122.45, 'recipient_name': 'Test123',
            'recipient_email': 'test@123.com', 'address_line_1': 'Portland Street', 'address_line_2': '',
            'address_line_3': '', 'city': '', 'state': '', 'zip': '', 'country': '',
            'customer_reference_number': '123A23F', 'internal_reference': '', 'invoice': ''
        }

        response = self.client.post(generate_code_url, data, **{'HTTP_HOST': 'localhost'})
        self.assertEqual(response.status_code, 200, response.content)

        data = {'download_company_name': 'Group Alpha'}
        response = self.client.post(url, data)
        self.assertEqual(response.status_code, 200, response.content)
        self.assertEqual(response['Content-Type'], 'text/csv')
        body = response.content.replace('\r', '')
        self.assertTrue(body.startswith(EXPECTED_CSV_HEADER))
        self.assertEqual(len(body.split('\n')), 11)

    def test_pdf_file_throws_exception(self):
        """
        test to mock the pdf file generation throws an exception
        when generating registration codes.
        """
        generate_code_url = reverse(
            'generate_registration_codes', kwargs={'course_id': self.course.id.to_deprecated_string()}
        )
        data = {
            'total_registration_codes': 9, 'company_name': 'Group Alpha', 'company_contact_name': 'Test@company.com',
            'company_contact_email': 'Test@company.com', 'unit_price': 122.45, 'recipient_name': 'Test123',
            'recipient_email': 'test@123.com', 'address_line_1': 'Portland Street', 'address_line_2': '',
            'address_line_3': '', 'city': '', 'state': '', 'zip': '', 'country': '',
            'customer_reference_number': '123A23F', 'internal_reference': '', 'invoice': ''
        }
        with patch.object(PDFInvoice, 'generate_pdf', side_effect=Exception):
            response = self.client.post(generate_code_url, data)
            self.assertEqual(response.status_code, 200, response.content)

    def test_get_codes_with_sale_invoice(self):
        """
        Test to generate a response of all the course registration codes
        """
        generate_code_url = reverse(
            'generate_registration_codes', kwargs={'course_id': self.course.id.to_deprecated_string()}
        )

        data = {
            'total_registration_codes': 5.5, 'company_name': 'Group Invoice', 'company_contact_name': 'Test@company.com',
            'company_contact_email': 'Test@company.com', 'unit_price': 122.45, 'recipient_name': 'Test123',
            'recipient_email': 'test@123.com', 'address_line_1': 'Portland Street', 'address_line_2': '',
            'address_line_3': '', 'city': '', 'state': '', 'zip': '', 'country': '',
            'customer_reference_number': '123A23F', 'internal_reference': '', 'invoice': True
        }

        response = self.client.post(generate_code_url, data, **{'HTTP_HOST': 'localhost'})
        self.assertEqual(response.status_code, 200, response.content)

        url = reverse('get_registration_codes',
                      kwargs={'course_id': self.course.id.to_deprecated_string()})
        data = {'download_company_name': 'Group Invoice'}
        response = self.client.post(url, data)
        self.assertEqual(response.status_code, 200, response.content)
        self.assertEqual(response['Content-Type'], 'text/csv')
        body = response.content.replace('\r', '')
        self.assertTrue(body.startswith(EXPECTED_CSV_HEADER))

    def test_with_invalid_unit_price(self):
        """
        Test to generate a response of all the course registration codes
        """
        generate_code_url = reverse(
            'generate_registration_codes', kwargs={'course_id': self.course.id.to_deprecated_string()}
        )

        data = {
            'total_registration_codes': 10, 'company_name': 'Group Invoice', 'company_contact_name': 'Test@company.com',
            'company_contact_email': 'Test@company.com', 'unit_price': 'invalid', 'recipient_name': 'Test123',
            'recipient_email': 'test@123.com', 'address_line_1': 'Portland Street', 'address_line_2': '',
            'address_line_3': '', 'city': '', 'state': '', 'zip': '', 'country': '',
            'customer_reference_number': '123A23F', 'internal_reference': '', 'invoice': True
        }

        response = self.client.post(generate_code_url, data, **{'HTTP_HOST': 'localhost'})
        self.assertEqual(response.status_code, 400, response.content)
        self.assertIn('Could not parse amount as', response.content)

    def test_get_historical_coupon_codes(self):
        """
        Test to download a response of all the active coupon codes
        """
        get_coupon_code_url = reverse(
            'get_coupon_codes', kwargs={'course_id': self.course.id.to_deprecated_string()}
        )
        for i in range(10):
            coupon = Coupon(
                code='test_code{0}'.format(i), description='test_description', course_id=self.course.id,
                percentage_discount='{0}'.format(i), created_by=self.instructor, is_active=True
            )
            coupon.save()

        #now create coupons with the expiration dates
        for i in range(5):
            coupon = Coupon(
                code='coupon{0}'.format(i), description='test_description', course_id=self.course.id,
                percentage_discount='{0}'.format(i), created_by=self.instructor, is_active=True,
                expiration_date=datetime.datetime.now(pytz.UTC) + datetime.timedelta(days=2)
            )
            coupon.save()

        response = self.client.post(get_coupon_code_url)
        self.assertEqual(response.status_code, 200, response.content)
        # filter all the coupons
        for coupon in Coupon.objects.all():
            self.assertIn(
                '"{coupon_code}","{course_id}","{discount}","{description}","{expiration_date}","{is_active}",'
                '"{code_redeemed_count}","{total_discounted_seats}","{total_discounted_amount}"'.format(
                    coupon_code=coupon.code,
                    course_id=coupon.course_id,
                    discount=coupon.percentage_discount,
                    description=coupon.description,
                    expiration_date=coupon.display_expiry_date,
                    is_active=coupon.is_active,
                    code_redeemed_count="0",
                    total_discounted_seats="0",
                    total_discounted_amount="0",
                ), response.content
            )

        self.assertEqual(response['Content-Type'], 'text/csv')
        body = response.content.replace('\r', '')
        self.assertTrue(body.startswith(EXPECTED_COUPON_CSV_HEADER))


@attr(shard=1)
class TestBulkCohorting(SharedModuleStoreTestCase):
    """
    Test adding users to cohorts in bulk via CSV upload.
    """
    @classmethod
    def setUpClass(cls):
        super(TestBulkCohorting, cls).setUpClass()
        cls.course = CourseFactory.create()

    def setUp(self):
        super(TestBulkCohorting, self).setUp()
        self.staff_user = StaffFactory(course_key=self.course.id)
        self.non_staff_user = UserFactory.create()
        self.tempdir = tempfile.mkdtemp()
        self.addCleanup(shutil.rmtree, self.tempdir)

    def call_add_users_to_cohorts(self, csv_data, suffix='.csv'):
        """
        Call `add_users_to_cohorts` with a file generated from `csv_data`.
        """
        # this temporary file will be removed in `self.tearDown()`
        __, file_name = tempfile.mkstemp(suffix=suffix, dir=self.tempdir)
        with open(file_name, 'w') as file_pointer:
            file_pointer.write(csv_data.encode('utf-8'))
        with open(file_name, 'r') as file_pointer:
            url = reverse('add_users_to_cohorts', kwargs={'course_id': unicode(self.course.id)})
            return self.client.post(url, {'uploaded-file': file_pointer})

    def expect_error_on_file_content(self, file_content, error, file_suffix='.csv'):
        """
        Verify that we get the error we expect for a given file input.
        """
        self.client.login(username=self.staff_user.username, password='test')
        response = self.call_add_users_to_cohorts(file_content, suffix=file_suffix)
        self.assertEqual(response.status_code, 400)
        result = json.loads(response.content)
        self.assertEqual(result['error'], error)

    def verify_success_on_file_content(self, file_content, mock_store_upload, mock_cohort_task):
        """
        Verify that `addd_users_to_cohorts` successfully validates the
        file content, uploads the input file, and triggers the
        background task.
        """
        mock_store_upload.return_value = (None, 'fake_file_name.csv')
        self.client.login(username=self.staff_user.username, password='test')
        response = self.call_add_users_to_cohorts(file_content)
        self.assertEqual(response.status_code, 204)
        self.assertTrue(mock_store_upload.called)
        self.assertTrue(mock_cohort_task.called)

    def test_no_cohort_field(self):
        """
        Verify that we get a descriptive verification error when we haven't
        included a cohort field in the uploaded CSV.
        """
        self.expect_error_on_file_content(
            'username,email\n', "The file must contain a 'cohort' column containing cohort names."
        )

    def test_no_username_or_email_field(self):
        """
        Verify that we get a descriptive verification error when we haven't
        included a username or email field in the uploaded CSV.
        """
        self.expect_error_on_file_content(
            'cohort\n', "The file must contain a 'username' column, an 'email' column, or both."
        )

    def test_empty_csv(self):
        """
        Verify that we get a descriptive verification error when we haven't
        included any data in the uploaded CSV.
        """
        self.expect_error_on_file_content(
            '', "The file must contain a 'cohort' column containing cohort names."
        )

    def test_wrong_extension(self):
        """
        Verify that we get a descriptive verification error when we haven't
        uploaded a file with a '.csv' extension.
        """
        self.expect_error_on_file_content(
            '', "The file must end with the extension '.csv'.", file_suffix='.notcsv'
        )

    def test_non_staff_no_access(self):
        """
        Verify that we can't access the view when we aren't a staff user.
        """
        self.client.login(username=self.non_staff_user.username, password='test')
        response = self.call_add_users_to_cohorts('')
        self.assertEqual(response.status_code, 403)

<<<<<<< HEAD
    @patch('instructor.views.api.instructor_task.api.submit_cohort_students')
    @patch('instructor.views.api.store_uploaded_file')
=======
    @patch('lms.djangoapps.instructor.views.api.lms.djangoapps.instructor_task.api.submit_cohort_students')
    @patch('lms.djangoapps.instructor.views.api.store_uploaded_file')
>>>>>>> 21eb03e1
    def test_success_username(self, mock_store_upload, mock_cohort_task):
        """
        Verify that we store the input CSV and call a background task when
        the CSV has username and cohort columns.
        """
        self.verify_success_on_file_content(
            'username,cohort\nfoo_username,bar_cohort', mock_store_upload, mock_cohort_task
        )

    @patch('lms.djangoapps.instructor.views.api.lms.djangoapps.instructor_task.api.submit_cohort_students')
    @patch('lms.djangoapps.instructor.views.api.store_uploaded_file')
    def test_success_email(self, mock_store_upload, mock_cohort_task):
        """
        Verify that we store the input CSV and call the cohorting background
        task when the CSV has email and cohort columns.
        """
        self.verify_success_on_file_content(
            'email,cohort\nfoo_email,bar_cohort', mock_store_upload, mock_cohort_task
        )

    @patch('lms.djangoapps.instructor.views.api.lms.djangoapps.instructor_task.api.submit_cohort_students')
    @patch('lms.djangoapps.instructor.views.api.store_uploaded_file')
    def test_success_username_and_email(self, mock_store_upload, mock_cohort_task):
        """
        Verify that we store the input CSV and call the cohorting background
        task when the CSV has username, email and cohort columns.
        """
        self.verify_success_on_file_content(
            'username,email,cohort\nfoo_username,bar_email,baz_cohort', mock_store_upload, mock_cohort_task
        )

    @patch('lms.djangoapps.instructor.views.api.lms.djangoapps.instructor_task.api.submit_cohort_students')
    @patch('lms.djangoapps.instructor.views.api.store_uploaded_file')
    def test_success_carriage_return(self, mock_store_upload, mock_cohort_task):
        """
        Verify that we store the input CSV and call the cohorting background
        task when lines in the CSV are delimited by carriage returns.
        """
        self.verify_success_on_file_content(
            'username,email,cohort\rfoo_username,bar_email,baz_cohort', mock_store_upload, mock_cohort_task
        )

    @patch('lms.djangoapps.instructor.views.api.lms.djangoapps.instructor_task.api.submit_cohort_students')
    @patch('lms.djangoapps.instructor.views.api.store_uploaded_file')
    def test_success_carriage_return_line_feed(self, mock_store_upload, mock_cohort_task):
        """
        Verify that we store the input CSV and call the cohorting background
        task when lines in the CSV are delimited by carriage returns and line
        feeds.
        """
        self.verify_success_on_file_content(
            'username,email,cohort\r\nfoo_username,bar_email,baz_cohort', mock_store_upload, mock_cohort_task
        )<|MERGE_RESOLUTION|>--- conflicted
+++ resolved
@@ -145,10 +145,7 @@
     'bulk_beta_modify_access',
     'calculate_grades_csv',
     'change_due_date',
-<<<<<<< HEAD
-=======
     'export_ora2_data',
->>>>>>> 21eb03e1
     'generate_registration_codes',
     'get_enrollment_report',
     'get_exec_summary_report',
@@ -271,11 +268,7 @@
         self.assertIn("Task is already running", result["error"])
 
 
-<<<<<<< HEAD
-@attr('shard_1')
-=======
 @attr(shard=1)
->>>>>>> 21eb03e1
 @ddt.ddt
 class TestEndpointHttpMethods(SharedModuleStoreTestCase, LoginEnrollmentTestCase):
     """
@@ -330,11 +323,7 @@
         )
 
 
-<<<<<<< HEAD
-@attr('shard_1')
-=======
 @attr(shard=1)
->>>>>>> 21eb03e1
 @patch('bulk_email.models.html_to_text', Mock(return_value='Mocking CourseEmail.text_message', autospec=True))
 class TestInstructorAPIDenyLevels(SharedModuleStoreTestCase, LoginEnrollmentTestCase):
     """
@@ -2985,11 +2974,7 @@
 
     def test_list_report_downloads(self):
         url = reverse('list_report_downloads', kwargs={'course_id': self.course.id.to_deprecated_string()})
-<<<<<<< HEAD
-        with patch('instructor_task.models.DjangoStorageReportStore.links_for') as mock_links_for:
-=======
         with patch('lms.djangoapps.instructor_task.models.DjangoStorageReportStore.links_for') as mock_links_for:
->>>>>>> 21eb03e1
             mock_links_for.return_value = [
                 ('mock_file_name_1', 'https://1.mock.url'),
                 ('mock_file_name_2', 'https://2.mock.url'),
@@ -4163,30 +4148,6 @@
         })
         self.assertEqual(response.status_code, 400, response.content)
 
-<<<<<<< HEAD
-    @SharedModuleStoreTestCase.modifies_courseware
-    def test_reset_extension_to_deleted_date(self):
-        """
-        Test that we can delete a due date extension after deleting the normal
-        due date, without causing an error.
-        """
-        self.test_change_due_date()
-        self.week1.due = None
-        self.week1 = self.store.update_item(self.week1, self.user1.id)
-        # Now, week1's normal due date is deleted but the extension still exists.
-        url = reverse('reset_due_date', kwargs={'course_id': self.course.id.to_deprecated_string()})
-        response = self.client.post(url, {
-            'student': self.user1.username,
-            'url': self.week1.location.to_deprecated_string(),
-        })
-        self.assertEqual(response.status_code, 200, response.content)
-        self.assertEqual(
-            None,
-            get_extended_due(self.course, self.week1, self.user1)
-        )
-
-=======
->>>>>>> 21eb03e1
     def test_show_unit_extensions(self):
         self.test_change_due_date()
         url = reverse('show_unit_extensions',
@@ -4993,13 +4954,8 @@
         response = self.call_add_users_to_cohorts('')
         self.assertEqual(response.status_code, 403)
 
-<<<<<<< HEAD
-    @patch('instructor.views.api.instructor_task.api.submit_cohort_students')
-    @patch('instructor.views.api.store_uploaded_file')
-=======
     @patch('lms.djangoapps.instructor.views.api.lms.djangoapps.instructor_task.api.submit_cohort_students')
     @patch('lms.djangoapps.instructor.views.api.store_uploaded_file')
->>>>>>> 21eb03e1
     def test_success_username(self, mock_store_upload, mock_cohort_task):
         """
         Verify that we store the input CSV and call a background task when
